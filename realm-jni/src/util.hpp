/*
 * Copyright 2014 Realm Inc.
 *
 * Licensed under the Apache License, Version 2.0 (the "License");
 * you may not use this file except in compliance with the License.
 * You may obtain a copy of the License at
 *
 * http://www.apache.org/licenses/LICENSE-2.0
 *
 * Unless required by applicable law or agreed to in writing, software
 * distributed under the License is distributed on an "AS IS" BASIS,
 * WITHOUT WARRANTIES OR CONDITIONS OF ANY KIND, either express or implied.
 * See the License for the specific language governing permissions and
 * limitations under the License.
 */

#ifndef REALM_JAVA_UTIL_HPP
#define REALM_JAVA_UTIL_HPP

#include <string>
#include <sstream>
#include <memory>

#include <jni.h>

// Used by logging
#define __STDC_FORMAT_MACROS
#include <inttypes.h>

#include <realm.hpp>
#include <realm/util/meta.hpp>
#include <realm/util/safe_int_ops.hpp>
#include <realm/lang_bind_helper.hpp>

#include "io_realm_internal_Util.h"


#define TRACE               1       // disable for performance
#define CHECK_PARAMETERS    1       // Check all parameters in API and throw exceptions in java if invalid

#ifdef __cplusplus
extern "C" {
#endif

JNIEXPORT jint JNICALL JNI_OnLoad(JavaVM *vm, void *reserved);

#ifdef __cplusplus
}
#endif

using namespace realm;

// Use this macro when logging a pointer using '%p'
#define VOID_PTR(ptr) reinterpret_cast<void*>(ptr)

#define STRINGIZE_DETAIL(x) #x
#define STRINGIZE(x) STRINGIZE_DETAIL(x)

// Exception handling

#define CATCH_FILE(fileName) \
    catch (InvalidDatabase&) { \
        ThrowException(env, IllegalArgument, "Invalid format of Realm file."); \
    } \
    catch (util::File::PermissionDenied& e) { \
        ThrowException(env, IOFailed, string(fileName), string("Permission denied. ") + e.what()); \
    } \
    catch (util::File::NotFound&) { \
        ThrowException(env, FileNotFound, string(fileName).data());    \
    } \
    catch (util::File::AccessError& e) { \
        ThrowException(env, FileAccessError, string(fileName), e.what()); \
    }

#define CATCH_STD() \
    catch (...) { \
        ConvertException(env, __FILE__, __LINE__); \
    }

template <typename T>
std::string num_to_string(T pNumber)
{
 std::ostringstream oOStrStream;
 oOStrStream << pNumber;
 return oOStrStream.str();
}


#define MAX_JLONG  0x7FFFFFFFFFFFFFFFLL
#define MIN_JLONG -0x8000000000000000LL
#define MAX_JINT   0x7FFFFFFFL
#define MAX_JSIZE  MAX_JINT

// Helper macros for better readability
// Use S64() when logging
#define S(x)    static_cast<size_t>(x)
#define B(x)    static_cast<bool>(x)
#define S64(x)  static_cast<int64_t>(x)
#define TBL(x)  reinterpret_cast<Table*>(x)
#define TV(x)   reinterpret_cast<TableView*>(x)
#define LV(x)   reinterpret_cast<LinkView*>(x)
#define Q(x)    reinterpret_cast<Query*>(x)
#define G(x)    reinterpret_cast<Group*>(x)
#define ROW(x)  reinterpret_cast<Row*>(x)
#define SG(ptr) reinterpret_cast<SharedGroup*>(ptr)
#define CH(ptr) reinterpret_cast<ClientHistory*>(ptr)
#define HO(T, ptr) reinterpret_cast<SharedGroup::Handover <T>* >(ptr)

// Exception handling
enum ExceptionKind {
    ClassNotFound = 0,
    NoSuchField = 1,
    NoSuchMethod = 2,

    IllegalArgument = 3,
    IOFailed = 4,
    FileNotFound = 5,
    FileAccessError = 6,
    IndexOutOfBounds = 7,
    TableInvalid = 8,
    UnsupportedOperation = 9,
    OutOfMemory = 10,
    FatalError = 11,
    RuntimeError = 12,
    RowInvalid = 13,
    EncryptionNotSupported = 14,
    BadVersion = 15
// NOTE!!!!: Please also add test cases to Util.java when introducing a new exception kind.
};

void ConvertException(JNIEnv* env, const char *file, int line);
void ThrowException(JNIEnv* env, ExceptionKind exception, const std::string& classStr, const std::string& itemStr="");
void ThrowException(JNIEnv* env, ExceptionKind exception, const char *classStr);
void ThrowNullValueException(JNIEnv* env, realm::Table *table, size_t col_ndx);

jclass GetClass(JNIEnv* env, const char* classStr);


// Debug trace
extern int trace_level;
extern const char *log_tag;

#if TRACE
  #if defined(ANDROID)
    #include <android/log.h>
    #define LOG_DEBUG ANDROID_LOG_DEBUG
    #define TR_ENTER() if (trace_level >= 1) { __android_log_print(ANDROID_LOG_DEBUG, log_tag, " --> %s", __FUNCTION__); } else {}
    #define TR_ENTER_PTR(ptr) if (trace_level >= 1) { __android_log_print(ANDROID_LOG_DEBUG, log_tag, " --> %s %" PRId64, __FUNCTION__, static_cast<int64_t>(ptr)); } else {}
    #define TR(...) if (trace_level >= 2) { __android_log_print(ANDROID_LOG_DEBUG, log_tag, __VA_ARGS__); } else {}
    #define TR_ERR(...) if (trace_level >= 0) { __android_log_print(ANDROID_LOG_DEBUG, log_tag, __VA_ARGS__); } else {}
    #define TR_LEAVE() if (trace_level >= 3) { __android_log_print(ANDROID_LOG_DEBUG, log_tag, " <-- %s", __FUNCTION__); } else {}
  #else // ANDROID
    #define TR_ENTER()
    #define TR_ENTER_PTR(ptr)
    #define TR(...)
    #define TR_ERR(...)
    #define TR_LEAVE()
  #endif
#else // TRACE - these macros must be empty
  #define TR_ENTER()
  #define TR_ENTER_PTR(ptr)
  #define TR(...)
  #define TR_ERR(...)
  #define TR_LEAVE()
#endif


// Check parameters

#define TABLE_VALID(env,ptr)    TableIsValid(env, ptr)
#define ROW_VALID(env,ptr)      RowIsValid(env, ptr)

#if CHECK_PARAMETERS

#define ROW_INDEXES_VALID(env,ptr,start,end, range)             RowIndexesValid(env, ptr, start, end, range)
#define ROW_INDEX_VALID(env,ptr,row)                            RowIndexValid(env, ptr, row)
#define ROW_INDEX_VALID_OFFSET(env,ptr,row)                     RowIndexValid(env, ptr, row, true)
#define TBL_AND_ROW_INDEX_VALID(env,ptr,row)                    TblRowIndexValid(env, ptr, row)
#define TBL_AND_ROW_INDEX_VALID_OFFSET(env,ptr,row, offset)     TblRowIndexValid(env, ptr, row, offset)
#define COL_INDEX_VALID(env,ptr,col)                            ColIndexValid(env, ptr, col)
#define TBL_AND_COL_INDEX_VALID(env,ptr,col)                    TblColIndexValid(env, ptr, col)
#define COL_INDEX_AND_TYPE_VALID(env,ptr,col,type)              ColIndexAndTypeValid(env, ptr, col, type)
#define TBL_AND_COL_INDEX_AND_TYPE_VALID(env,ptr,col, type)     TblColIndexAndTypeValid(env, ptr, col, type)
#define TBL_AND_COL_INDEX_AND_LINK_OR_LINKLIST(env,ptr,col)     TblColIndexAndLinkOrLinkList(env, ptr, col)
#define TBL_AND_COL_NULLABLE(env,ptr,col)                       TblColIndexAndNullable(env, ptr, col)
#define INDEX_VALID(env,ptr,col,row)                            IndexValid(env, ptr, col, row)
#define TBL_AND_INDEX_VALID(env,ptr,col,row)                    TblIndexValid(env, ptr, col, row)
#define TBL_AND_INDEX_INSERT_VALID(env,ptr,col,row)             TblIndexInsertValid(env, ptr, col, row)
#define INDEX_AND_TYPE_VALID(env,ptr,col,row,type)              IndexAndTypeValid(env, ptr, col, row, type, false)
#define TBL_AND_INDEX_AND_TYPE_VALID(env,ptr,col,row,type)      TblIndexAndTypeValid(env, ptr, col, row, type, false)
#define INDEX_AND_TYPE_VALID_MIXED(env,ptr,col,row,type)        IndexAndTypeValid(env, ptr, col, row, type, true)
#define TBL_AND_INDEX_AND_TYPE_VALID_MIXED(env,ptr,col,row,type) TblIndexAndTypeValid(env, ptr, col, row, type, true)
#define TBL_AND_INDEX_AND_TYPE_INSERT_VALID(env,ptr,col,row,type) TblIndexAndTypeInsertValid(env, ptr, col, row, type)

#define ROW_AND_COL_INDEX_AND_TYPE_VALID(env,ptr,col, type)     RowColIndexAndTypeValid(env, ptr, col, type)
#define ROW_AND_COL_INDEX_VALID(env,ptr,col)                    RowColIndexValid(env, ptr, col)

#else

#define ROW_INDEXES_VALID(env,ptr,start,end, range)             (true)
#define ROW_INDEX_VALID(env,ptr,row)                            (true)
#define ROW_INDEX_VALID_OFFSET(env,ptr,row)                     (true)
#define TBL_AND_ROW_INDEX_VALID(env,ptr,row)                    (true)
#define TBL_AND_ROW_INDEX_VALID_OFFSET(env,ptr,row, offset)     (true)
#define COL_INDEX_VALID(env,ptr,col)                            (true)
#define TBL_AND_COL_INDEX_VALID(env,ptr,col)                    (true)
#define COL_INDEX_AND_TYPE_VALID(env,ptr,col,type)              (true)
#define TBL_AND_COL_INDEX_AND_TYPE_VALID(env,ptr,col, type)     (true)
#define TBL_AND_COL_INDEX_AND_LINK_OR_LINKLIST(env,ptr,col)     (true)
#define TBL_AND_COL_NULLABLE(env,ptr,col)                       (true)
#define INDEX_VALID(env,ptr,col,row)                            (true)
#define TBL_AND_INDEX_VALID(env,ptr,col,row)                    (true)
#define TBL_AND_INDEX_INSERT_VALID(env,ptr,col,row)             (true)
#define INDEX_AND_TYPE_VALID(env,ptr,col,row,type)              (true)
#define TBL_AND_INDEX_AND_TYPE_VALID(env,ptr,col,row,type)      (true)
#define INDEX_AND_TYPE_VALID_MIXED(env,ptr,col,row,type)        (true)
#define TBL_AND_INDEX_AND_TYPE_VALID_MIXED(env,ptr,col,row,type) (true)
#define TBL_AND_INDEX_AND_TYPE_INSERT_VALID(env,ptr,col,row,type) (true)

#define ROW_AND_COL_INDEX_AND_TYPE_VALID(env,ptr,col, type)     (true)
#define ROW_AND_COL_INDEX_VALID(env,ptr,col)                    (true)

#endif


inline jlong to_jlong_or_not_found(size_t res) {
    return (res == not_found) ? jlong(-1) : jlong(res);
}

template <class T>
inline bool TableIsValid(JNIEnv* env, T* objPtr)
{
    bool valid = (objPtr != NULL);
    if (valid) {
        // Check if Table is valid
        if (std::is_same<Table, T>::value) {
            valid = TBL(objPtr)->is_attached();
        }
        // TODO: Add check for TableView

    }
    if (!valid) {
        TR_ERR("Table %p is no longer attached!", VOID_PTR(objPtr))
        ThrowException(env, TableInvalid, "Table is no longer valid to operate on.");
    }
    return valid;
}

inline bool RowIsValid(JNIEnv* env, Row* rowPtr)
{
    bool valid = (rowPtr != NULL && rowPtr->is_attached());
    if (!valid) {
        TR_ERR("Row %p is no longer attached!", VOID_PTR(rowPtr))
        ThrowException(env, RowInvalid, "Object is no longer valid to operate on. Was it deleted by another thread?");
    }
    return valid;
}

// Requires an attached Table
template <class T>
bool RowIndexesValid(JNIEnv* env, T* pTable, jlong startIndex, jlong endIndex, jlong range)
{
    size_t maxIndex = pTable->size();
    if (endIndex == -1)
        endIndex = maxIndex;
    if (startIndex < 0) {
        TR_ERR("startIndex %" PRId64 " < 0 - invalid!", S64(startIndex))
        ThrowException(env, IndexOutOfBounds, "startIndex < 0.");
        return false;
    }
    if (util::int_greater_than(startIndex, maxIndex)) {
        TR_ERR("startIndex %" PRId64 " > %" PRId64 " - invalid!", S64(startIndex), S64(maxIndex))
        ThrowException(env, IndexOutOfBounds, "startIndex > available rows.");
        return false;
    }

    if (util::int_greater_than(endIndex, maxIndex)) {
        TR_ERR("endIndex %" PRId64 " > %" PRId64 " - invalid!", S64(endIndex), S64(maxIndex))
        ThrowException(env, IndexOutOfBounds, "endIndex > available rows.");
        return false;
    }
    if (startIndex > endIndex) {
        TR_ERR("startIndex %" PRId64 " > endIndex %" PRId64 " - invalid!", S64(startIndex), S64(endIndex))
        ThrowException(env, IndexOutOfBounds, "startIndex > endIndex.");
        return false;
    }

    if (range != -1 && range < 0) {
        TR_ERR("range %" PRId64 " < 0 - invalid!", S64(range))
        ThrowException(env, IndexOutOfBounds, "range < 0.");
        return false;
    }

    return true;
}

template <class T>
inline bool RowIndexValid(JNIEnv* env, T* pTable, jlong rowIndex, bool offset=false)
{
    if (rowIndex < 0) {
        ThrowException(env, IndexOutOfBounds, "rowIndex is less than 0.");
        return false;
    }
    size_t size = pTable->size();
    if (size > 0 && offset)
        size -= 1;
    bool rowErr = util::int_greater_than_or_equal(rowIndex, size);
    if (rowErr) {
        TR_ERR("rowIndex %" PRId64 " > %" PRId64 " - invalid!", S64(rowIndex), S64(size))
        ThrowException(env, IndexOutOfBounds,
            "rowIndex > available rows: " +
            num_to_string(rowIndex) + " > " + num_to_string(size));
    }
    return !rowErr;
}

template <class T>
inline bool TblRowIndexValid(JNIEnv* env, T* pTable, jlong rowIndex, bool offset=false)
{
    if (std::is_same<realm::Table, T>::value) {
        if (!TableIsValid(env, TBL(pTable)))
            return false;
    }
    return RowIndexValid(env, pTable, rowIndex, offset);
}

template <class T>
inline bool ColIndexValid(JNIEnv* env, T* pTable, jlong columnIndex)
{
    if (columnIndex < 0) {
        ThrowException(env, IndexOutOfBounds, "columnIndex is less than 0.");
        return false;
    }
    bool colErr = util::int_greater_than_or_equal(columnIndex, pTable->get_column_count());
    if (colErr) {
        TR_ERR("columnIndex %" PRId64 " > %" PRId64 " - invalid!", S64(columnIndex), S64(pTable->get_column_count()))
        ThrowException(env, IndexOutOfBounds, "columnIndex > available columns.");
    }
    return !colErr;
}

template <class T>
inline bool TblColIndexValid(JNIEnv* env, T* pTable, jlong columnIndex)
{
    if (std::is_same<realm::Table, T>::value) {
        if (!TableIsValid(env, TBL(pTable)))
            return false;
    }
    return ColIndexValid(env, pTable, columnIndex);
}

inline bool RowColIndexValid(JNIEnv* env, Row* pRow, jlong columnIndex)
{
    return RowIsValid(env, pRow) && ColIndexValid(env, pRow->get_table(), columnIndex);
}

template <class T>
inline bool IndexValid(JNIEnv* env, T* pTable, jlong columnIndex, jlong rowIndex)
{
    return ColIndexValid(env, pTable, columnIndex)
        && RowIndexValid(env, pTable, rowIndex);
}

template <class T>
inline bool TblIndexValid(JNIEnv* env, T* pTable, jlong columnIndex, jlong rowIndex)
{
    return TableIsValid(env, pTable)
        && IndexValid(env, pTable, columnIndex, rowIndex);
}

template <class T>
inline bool TblIndexInsertValid(JNIEnv* env, T* pTable, jlong columnIndex, jlong rowIndex)
{
    if (!TblColIndexValid(env, pTable, columnIndex))
        return false;
    bool rowErr = util::int_greater_than(rowIndex, pTable->size()+1);
    if (rowErr) {
        TR_ERR("rowIndex %" PRId64 " > %" PRId64 " - invalid!", S64(rowIndex), S64(pTable->size()))
        ThrowException(env, IndexOutOfBounds,
            "rowIndex " + num_to_string(rowIndex) +
            " > available rows " + num_to_string(pTable->size()) + ".");
    }
    return !rowErr;
}

template <class T>
inline bool TypeValid(JNIEnv* env, T* pTable, jlong columnIndex, jlong rowIndex, int expectColType, bool allowMixed)
{
    size_t col = static_cast<size_t>(columnIndex);
    int colType = pTable->get_column_type(col);
    if (allowMixed) {
        if (colType == type_Mixed) {
            size_t row = static_cast<size_t>(rowIndex);
            colType = pTable->get_mixed_type(col, row);
        }
    }
    if (colType != expectColType) {
        TR_ERR("Expected columnType %d, but got %d.", expectColType, pTable->get_column_type(col))
        ThrowException(env, IllegalArgument, "ColumnType invalid.");
        return false;
    }
    return true;
}

template <class T>
inline bool TypeIsLinkLike(JNIEnv* env, T* pTable, jlong columnIndex)
{
    size_t col = static_cast<size_t>(columnIndex);
    int colType = pTable->get_column_type(col);
    if (colType == type_Link || colType == type_LinkList) {
        return true;
    }

    TR_ERR("Expected columnType %d or %d, but got %d", type_Link, type_LinkList, colType)
    ThrowException(env, IllegalArgument, "ColumnType invalid: expected type_Link or type_LinkList");
    return false;
}

template <class T>
inline bool ColIsNullable(JNIEnv* env, T* pTable, jlong columnIndex)
{
    size_t col = static_cast<size_t>(columnIndex);
    int colType = pTable->get_column_type(col);
    if (colType == realm::type_Link) {
        return true;
    }

    if (colType == realm::type_LinkList) {
        ThrowException(env, IllegalArgument, "RealmList is not nullable.");
        return false;
    }

    if (pTable->is_nullable(col)) {
        return true;
    }

    TR_ERR("Expected nullable column type")
    ThrowException(env, IllegalArgument, "This filed is not nullable.");
    return false;
}

template <class T>
inline bool ColIndexAndTypeValid(JNIEnv* env, T* pTable, jlong columnIndex, int expectColType)
{
    return ColIndexValid(env, pTable, columnIndex)
        && TypeValid(env, pTable, columnIndex, 0, expectColType, false);
}
template <class T>
inline bool TblColIndexAndTypeValid(JNIEnv* env, T* pTable, jlong columnIndex, int expectColType)
{
    return TableIsValid(env, pTable)
        && ColIndexAndTypeValid(env, pTable, columnIndex, expectColType);
}

template <class T>
inline bool TblColIndexAndLinkOrLinkList(JNIEnv* env, T* pTable, jlong columnIndex) {
    return TableIsValid(env, pTable)
        && TypeIsLinkLike(env, pTable, columnIndex);
}

template <class T>
inline bool TblColIndexAndNullable(JNIEnv* env, T* pTable, jlong columnIndex) {
    return TableIsValid(env, pTable)
        && ColIsNullable(env, pTable, columnIndex);
}

inline bool RowColIndexAndTypeValid(JNIEnv* env, realm::Row* pRow, jlong columnIndex, int expectColType)
{
    return RowIsValid(env, pRow)
        && ColIndexAndTypeValid(env, pRow->get_table(), columnIndex, expectColType);
}

template <class T>
inline bool IndexAndTypeValid(JNIEnv* env, T* pTable, jlong columnIndex, jlong rowIndex, int expectColType, bool allowMixed)
{
    return IndexValid(env, pTable, columnIndex, rowIndex)
        && TypeValid(env, pTable, columnIndex, rowIndex, expectColType, allowMixed);
}
template <class T>
inline bool TblIndexAndTypeValid(JNIEnv* env, T* pTable, jlong columnIndex, jlong rowIndex, int expectColType, bool allowMixed)
{
    return TableIsValid(env, pTable) && IndexAndTypeValid(env, pTable, columnIndex, rowIndex, expectColType, allowMixed);
}

template <class T>
inline bool TblIndexAndTypeInsertValid(JNIEnv* env, T* pTable, jlong columnIndex, jlong rowIndex, int expectColType)
{
    return TblIndexInsertValid(env, pTable, columnIndex, rowIndex)
        && TypeValid(env, pTable, columnIndex, rowIndex, expectColType, false);
}

bool GetBinaryData(JNIEnv* env, jobject jByteBuffer, BinaryData& data);


// Utility function for appending StringData, which is returned
// by a lot of core functions, and might potentially be NULL.
std::string concat_stringdata(const char *message, StringData data);

// Note: JNI offers methods to convert between modified UTF-8 and
// UTF-16. Unfortunately these methods are not appropriate in this
// context. The reason is that they use a modified version of
// UTF-8 where U+0000 is stored as 0xC0 0x80 instead of 0x00 and
// where a character in the range U+10000 to U+10FFFF is stored as
// two consecutive UTF-8 encodings of the corresponding UTF-16
// surrogate pair. Because Realm uses proper UTF-8, we need to
// do the transcoding ourselves.
//
// See also http://en.wikipedia.org/wiki/UTF-8#Modified_UTF-8

jstring to_jstring(JNIEnv*, StringData);

class JStringAccessor {
public:
    JStringAccessor(JNIEnv*, jstring);  // throws

    operator realm::StringData() const noexcept
    {
<<<<<<< HEAD
        return StringData(m_data.get(), m_size);
=======
        if (m_is_null) {
            return realm::StringData(NULL);
        }
        else {
            return realm::StringData(m_data.get(), m_size);
        }
>>>>>>> 7658a04c
    }

private:
    bool m_is_null;
    std::unique_ptr<char[]> m_data;
    std::size_t m_size;
};

class KeyBuffer {
public:
    KeyBuffer(JNIEnv* env, jbyteArray arr)
    : m_env(env)
    , m_array(arr)
    , m_ptr(0)
    {
#ifdef REALM_ENABLE_ENCRYPTION
        if (arr) {
            if (env->GetArrayLength(m_array) != 64)
                ThrowException(env, UnsupportedOperation, "Encryption key must be exactly 64 bytes.");
            m_ptr = env->GetByteArrayElements(m_array, NULL);
        }
#else
        if (arr)
            ThrowException(env, UnsupportedOperation,
                           "Encryption was disabled in the native library at compile time.");
#endif
    }

    const char *data() const {
        return reinterpret_cast<const char *>(m_ptr);
    }

    ~KeyBuffer() {
        if (m_ptr)
            m_env->ReleaseByteArrayElements(m_array, m_ptr, JNI_ABORT);
    }

private:
    JNIEnv* m_env;
    jbyteArray m_array;
    jbyte* m_ptr;
};

extern jclass java_lang_long;
extern jmethodID java_lang_long_init;
extern jclass java_lang_float;
extern jmethodID java_lang_float_init;
extern jclass java_lang_double;
extern jmethodID java_lang_double_init;

inline jobject NewLong(JNIEnv* env, int64_t value)
{
    return env->NewObject(java_lang_long, java_lang_long_init, value);
}

inline jobject NewDouble(JNIEnv* env, double value)
{
    return env->NewObject(java_lang_double, java_lang_double_init, value);
}

inline jobject NewFloat(JNIEnv* env, float value)
{
    return env->NewObject(java_lang_float, java_lang_float_init, value);
}

#endif // REALM_JAVA_UTIL_HPP<|MERGE_RESOLUTION|>--- conflicted
+++ resolved
@@ -515,16 +515,12 @@
 
     operator realm::StringData() const noexcept
     {
-<<<<<<< HEAD
-        return StringData(m_data.get(), m_size);
-=======
         if (m_is_null) {
             return realm::StringData(NULL);
         }
         else {
-            return realm::StringData(m_data.get(), m_size);
+            return StringData(m_data.get(), m_size);
         }
->>>>>>> 7658a04c
     }
 
 private:
