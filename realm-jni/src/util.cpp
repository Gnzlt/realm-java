/*
 * Copyright 2014 Realm Inc.
 *
 * Licensed under the Apache License, Version 2.0 (the "License");
 * you may not use this file except in compliance with the License.
 * You may obtain a copy of the License at
 *
 * http://www.apache.org/licenses/LICENSE-2.0
 *
 * Unless required by applicable law or agreed to in writing, software
 * distributed under the License is distributed on an "AS IS" BASIS,
 * WITHOUT WARRANTIES OR CONDITIONS OF ANY KIND, either express or implied.
 * See the License for the specific language governing permissions and
 * limitations under the License.
 */

#include <algorithm>
#include <stdexcept>

#include <realm/util/assert.hpp>
#include <realm/util/encryption_not_supported_exception.hpp>
#include "utf8.hpp"

#include "util.hpp"
#include "io_realm_internal_Util.h"

using namespace std;
using namespace realm;
using namespace realm::util;

// Caching classes and constructors for boxed types.
jclass java_lang_long;
jmethodID java_lang_long_init;
jclass java_lang_float;
jmethodID java_lang_float_init;
jclass java_lang_double;
jmethodID java_lang_double_init;

void ConvertException(JNIEnv* env, const char *file, int line)
{
    std::ostringstream ss;
    try {
        throw;
    }
    catch (realm::util::EncryptionNotSupportedOnThisDevice& e) {
        ss << e.what() << " in " << file << " line " << line;
        ThrowException(env, EncryptionNotSupported, ss.str());
    }
    catch (std::bad_alloc& e) {
        ss << e.what() << " in " << file << " line " << line;
        ThrowException(env, OutOfMemory, ss.str());
    }
    catch (CrossTableLinkTarget& e) {
        ss << e.what() << " in " << file << " line " << line;
        ThrowException(env, CrossTableLink, ss.str());
    }
    catch (std::exception& e) {
        ss << e.what() << " in " << file << " line " << line;
        ThrowException(env, FatalError, ss.str());
    }
    /* catch (...) is not needed if we only throw exceptions derived from std::exception */
}

void ThrowException(JNIEnv* env, ExceptionKind exception, const char *classStr)
{
    ThrowException(env, exception, classStr, "");
}

void ThrowException(JNIEnv* env, ExceptionKind exception, const std::string& classStr, const std::string& itemStr)
{
    std::string message;
    jclass jExceptionClass = NULL;

    TR_ERR("jni: ThrowingException %d, %s, %s.", exception, classStr.c_str(), itemStr.c_str())

    switch (exception) {
        case ClassNotFound:
            jExceptionClass = env->FindClass("java/lang/ClassNotFoundException");
            message = "Class '" + classStr + "' could not be located.";
            break;

        case NoSuchField:
            jExceptionClass = env->FindClass("java/lang/NoSuchFieldException");
            message = "Field '" + itemStr + "' could not be located in class io.realm." + classStr;
            break;

        case NoSuchMethod:
            jExceptionClass = env->FindClass("java/lang/NoSuchMethodException");
            message = "Method '" + itemStr + "' could not be located in class io.realm." + classStr;
            break;

        case IllegalArgument:
            jExceptionClass = env->FindClass("java/lang/IllegalArgumentException");
            message = "Illegal Argument: " + classStr;
            break;

        case TableInvalid:
            jExceptionClass = env->FindClass("java/lang/IllegalStateException");
            message = "Illegal State: " + classStr;
            break;

        case IOFailed:
            jExceptionClass = env->FindClass("io/realm/exceptions/RealmIOException");
            message = "Failed to open " + classStr + ". " + itemStr;
            break;

        case FileNotFound:
            jExceptionClass = env->FindClass("io/realm/exceptions/RealmIOException");
            message = "File not found: " + classStr + ".";
            break;

        case FileAccessError:
            jExceptionClass = env->FindClass("io/realm/exceptions/RealmIOException");
            message = "Failed to access: " + classStr + ". " + itemStr;
            break;

        case IndexOutOfBounds:
            jExceptionClass = env->FindClass("java/lang/ArrayIndexOutOfBoundsException");
            message = classStr;
            break;

        case UnsupportedOperation:
            jExceptionClass = env->FindClass("java/lang/UnsupportedOperationException");
            message = classStr;
            break;

        case OutOfMemory:
            jExceptionClass = env->FindClass("io/realm/internal/OutOfMemoryError");
            message = classStr + " " + itemStr;
            break;

        case FatalError:
            jExceptionClass = env->FindClass("io/realm/exceptions/RealmError");
            message = "Unrecoverable error. " + classStr;
            break;

        case RuntimeError:
            jExceptionClass = env->FindClass("java/lang/RuntimeException");
            message = classStr;
            break;

        case RowInvalid:
            jExceptionClass = env->FindClass("java/lang/IllegalStateException");
            message = "Illegal State: " + classStr;
            break;

        case EncryptionNotSupported:
            jExceptionClass = env->FindClass("io/realm/exceptions/RealmEncryptionNotSupportedException");
            message = classStr;
            break;

<<<<<<< HEAD
        case CrossTableLink:
            jExceptionClass = env->FindClass("java/lang/IllegalStateException");
            message = "This class is referenced by other classes. Remove those fields first before removing this class.";
=======
        case BadVersion:
            jExceptionClass = env->FindClass("io/realm/internal/async/BadVersionException");
            message = classStr;
>>>>>>> 772e2e4c
            break;
    }
    if (jExceptionClass != NULL) {
        env->ThrowNew(jExceptionClass, message.c_str());
        TR_ERR("Exception has been throw: %s", message.c_str())
    }
    else {
        TR_ERR("ERROR: Couldn't throw exception.")
    }

    env->DeleteLocalRef(jExceptionClass);
}

jclass GetClass(JNIEnv* env, const char* classStr)
{
    jclass localRefClass = env->FindClass(classStr);
    if (localRefClass == NULL) {
        ThrowException(env, ClassNotFound, classStr);
        return NULL;
    }

    jclass myClass = reinterpret_cast<jclass>( env->NewGlobalRef(localRefClass) );
    env->DeleteLocalRef(localRefClass);
    return myClass;
}

void jprint(JNIEnv *env, char *txt)
{
#if 1
    static_cast<void>(env);
    fprintf(stderr, " -- JNI: %s", txt);  fflush(stderr);
#else
    static jclass myClass = GetClass(env, "io/realm/internal/Util");
    static jmethodID myMethod = env->GetStaticMethodID(myClass, "javaPrint", "(Ljava/lang/String;)V");
    if (myMethod)
        env->CallStaticVoidMethod(myClass, myMethod, to_jstring(env, txt));
    else
        ThrowException(env, NoSuchMethod, "Util", "javaPrint");
#endif
}

void ThrowNullValueException(JNIEnv* env, Table* table, size_t col_ndx) {
    std::ostringstream ss;
    ss << "Trying to set a non-nullable field '"
       << table->get_column_name(col_ndx)
       << "' in '"
       << table->get_name()
       << "' to null.";
    ThrowException(env, IllegalArgument, ss.str());
}

void jprintf(JNIEnv *env, const char *format, ...)
{
    va_list argptr;
    char buf[200];
    va_start(argptr, format);
    //vfprintf(stderr, format, argptr);
    vsnprintf(buf, 200, format, argptr);
    jprint(env, buf);
    va_end(argptr);
}

bool GetBinaryData(JNIEnv* env, jobject jByteBuffer, realm::BinaryData& bin)
{
    const char* data = static_cast<char*>(env->GetDirectBufferAddress(jByteBuffer));
    if (!data) {
        ThrowException(env, IllegalArgument, "ByteBuffer is invalid");
        return false;
    }
    jlong size = env->GetDirectBufferCapacity(jByteBuffer);
    if (size < 0) {
        ThrowException(env, IllegalArgument, "Can't get BufferCapacity.");
        return false;
    }
    bin = BinaryData(data, S(size));
    return true;
}


//*********************************************************************
// String handling
//*********************************************************************

namespace {

// This assumes that 'jchar' is an integral type with at least 16
// non-sign value bits, that is, an unsigned 16-bit integer, or any
// signed or unsigned integer with more than 16 bits.
struct JcharTraits {
    static jchar to_int_type(jchar c)  noexcept { return c; }
    static jchar to_char_type(jchar i) noexcept { return i; }
};

struct JStringCharsAccessor {
    JStringCharsAccessor(JNIEnv* e, jstring s):
        m_env(e), m_string(s), m_data(e->GetStringChars(s,0)), m_size(get_size(e,s)) {}
    ~JStringCharsAccessor()
    {
        m_env->ReleaseStringChars(m_string, m_data);
    }
    const jchar* data() const noexcept { return m_data; }
    size_t size() const noexcept { return m_size; }

private:
    JNIEnv* const m_env;
    const jstring m_string;
    const jchar* const m_data;
    const size_t m_size;

    static size_t get_size(JNIEnv* e, jstring s)
    {
        size_t size;
        if (int_cast_with_overflow_detect(e->GetStringLength(s), size))
            throw runtime_error("String size overflow");
        return size;
    }
};

} // anonymous namespace

string string_to_hex(const string& message, StringData& str, const char* in_begin, const char* in_end,
                     jchar* out_curr, jchar* out_end, size_t retcode, size_t error_code) {
    ostringstream ret;

    const char *s = str.data();
    ret << message << " ";
    ret << "error_code = " << error_code << "; ";
    ret << "retcode = " << retcode << "; ";
    ret << "StringData.size = " << str.size() << "; ";
    ret << "StringData.data = " << str.data() << "; ";
    ret << "StringData as hex = ";
    for (string::size_type i = 0; i < str.size(); ++i)
        ret << " 0x" << std::hex << std::setfill('0') << std::setw(2) << (int)s[i];
    ret << "; ";
    ret << "in_begin = " << in_begin << "; ";
    ret << "in_end = " << in_end << "; ";
    ret << "out_curr = " << out_curr << "; ";
    ret << "out_end = " << out_end << ";";
    return ret.str();
}

string string_to_hex(const string& message, const jchar *str, size_t size, size_t error_code) {
    ostringstream ret;

    ret << message << "; ";
    ret << "error_code = " << error_code << "; ";
    for (size_t i = 0; i < size; ++i)
        ret << " 0x" << std::hex << std::setfill('0') << std::setw(4) << (int)str[i];
    return ret.str();
}

string concat_stringdata(const char *message, StringData strData)
{
    return std::string(message) + (strData != NULL ? strData.data() : "");
}

jstring to_jstring(JNIEnv* env, StringData str)
{
    if (str.is_null()) {
        return NULL;
    }
    
    // For efficiency, if the incoming UTF-8 string is sufficiently
    // small, we will attempt to store the UTF-16 output into a stack
    // allocated buffer of static size. Otherwise we will have to
    // dynamically allocate the output buffer after calculating its
    // size.

    const size_t stack_buf_size = 48;
    jchar stack_buf[stack_buf_size];
    std::unique_ptr<jchar[]> dyn_buf;

    const char* in_begin = str.data();
    const char* in_end   = str.data() + str.size();
    jchar* out_begin = stack_buf;
    jchar* out_curr  = stack_buf;
    jchar* out_end   = stack_buf + stack_buf_size;

    typedef Utf8x16<jchar, JcharTraits> Xcode;

    if (str.size() <= stack_buf_size) {
        size_t retcode = Xcode::to_utf16(in_begin, in_end, out_curr, out_end);
        if (retcode != 0)
            throw runtime_error(string_to_hex("Failure when converting short string to UTF-16",  str, in_begin, in_end, out_curr, out_end, size_t(0), retcode));
        if (in_begin == in_end)
            goto transcode_complete;
    }

    {
        const char* in_begin2 = in_begin;
        size_t error_code;
        size_t size = Xcode::find_utf16_buf_size(in_begin2, in_end, error_code);
        if (in_begin2 != in_end) 
            throw runtime_error(string_to_hex("Failure when computing UTF-16 size", str, in_begin, in_end, out_curr, out_end, size, error_code));
        if (int_add_with_overflow_detect(size, stack_buf_size))
            throw runtime_error("String size overflow");
        dyn_buf.reset(new jchar[size]);
        out_curr = copy(out_begin, out_curr, dyn_buf.get());
        out_begin = dyn_buf.get();
        out_end   = dyn_buf.get() + size;
        size_t retcode = Xcode::to_utf16(in_begin, in_end, out_curr, out_end);
        if (retcode != 0) 
            throw runtime_error(string_to_hex("Failure when converting long string to UTF-16", str, in_begin, in_end, out_curr, out_end, size_t(0), retcode));
        REALM_ASSERT(in_begin == in_end);
    }

  transcode_complete:
    {
        jsize out_size;
        if (int_cast_with_overflow_detect(out_curr - out_begin, out_size))
            throw runtime_error("String size overflow");

        return env->NewString(out_begin, out_size);
    }
}


JStringAccessor::JStringAccessor(JNIEnv* env, jstring str)
{
    // For efficiency, if the incoming UTF-16 string is sufficiently
    // small, we will choose an UTF-8 output buffer whose size (in
    // bytes) is simply 4 times the number of 16-bit elements in the
    // input. This is guaranteed to be enough. However, to avoid
    // excessive over allocation, this is not done for larger input
    // strings.

    if (str == NULL) {
        m_is_null = true;
        return;
    }
    m_is_null = false;

    JStringCharsAccessor chars(env, str);

    typedef Utf8x16<jchar, JcharTraits> Xcode;
    size_t max_project_size = 48;
    REALM_ASSERT(max_project_size <= numeric_limits<size_t>::max()/4);
    size_t buf_size;
    if (chars.size() <= max_project_size) {
        buf_size = chars.size() * 4;
    }
    else {
        const jchar* begin = chars.data();
        const jchar* end   = begin + chars.size();
        size_t error_code;
        buf_size = Xcode::find_utf8_buf_size(begin, end, error_code);
    }
    m_data.reset(new char[buf_size]);  // throws
    {
        const jchar* in_begin = chars.data();
        const jchar* in_end   = in_begin + chars.size();
        char* out_begin = m_data.get();
        char* out_end   = m_data.get() + buf_size;
        size_t error_code;
        if (!Xcode::to_utf8(in_begin, in_end, out_begin, out_end, error_code)) {
            throw runtime_error(string_to_hex("Failure when converting to UTF-8", chars.data(), chars.size(), error_code));
        }
        if (in_begin != in_end) {
            throw runtime_error(string_to_hex("in_begin != in_end when converting to UTF-8", chars.data(), chars.size(), error_code));
        }
        m_size = out_begin - m_data.get();
    }
}<|MERGE_RESOLUTION|>--- conflicted
+++ resolved
@@ -149,15 +149,13 @@
             message = classStr;
             break;
 
-<<<<<<< HEAD
         case CrossTableLink:
             jExceptionClass = env->FindClass("java/lang/IllegalStateException");
             message = "This class is referenced by other classes. Remove those fields first before removing this class.";
-=======
+
         case BadVersion:
             jExceptionClass = env->FindClass("io/realm/internal/async/BadVersionException");
             message = classStr;
->>>>>>> 772e2e4c
             break;
     }
     if (jExceptionClass != NULL) {
