--- conflicted
+++ resolved
@@ -156,20 +156,17 @@
             if (dotest)
                 ThrowException(env, EncryptionNotSupported, "parm1", "parm2");
             break;
-<<<<<<< HEAD
         case CrossTableLink:
             expect = "java.lang.IllegalStateException: parm1";
             if (dotest)
                 ThrowException(env, CrossTableLink, "parm1");
             break;
-=======
         case BadVersion:
             expect = "io.realm.internal.async.BadVersionException: parm1";
             if (dotest)
                 ThrowException(env, BadVersion, "parm1", "parm2");
             break;
 
->>>>>>> 772e2e4c
     }
     if (dotest) {
         return NULL;
