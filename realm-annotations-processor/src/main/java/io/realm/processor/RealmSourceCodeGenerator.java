--- conflicted
+++ resolved
@@ -22,33 +22,21 @@
 import java.io.IOException;
 import java.util.ArrayList;
 import java.util.EnumSet;
+import java.util.List;
 import java.util.Locale;
-import java.util.List;
 
 import javax.lang.model.element.Element;
 import javax.lang.model.element.Modifier;
-<<<<<<< HEAD
-import javax.lang.model.element.TypeElement;
-=======
->>>>>>> f343d6b6
+
 
 public class RealmSourceCodeGenerator {
 
     private class FieldInfo {
         public String fieldName;
-<<<<<<< HEAD
-        public String fieldId;
         public String columnType;
         public Element fieldElement;
 
-        public FieldInfo(String fieldName, String fieldId, String columnType, Element fieldElement) {
-            this.fieldId = fieldId;
-=======
-        public String columnType;
-        public Element fieldElement;
-
         public FieldInfo(String fieldName, String columnType, Element fieldElement) {
->>>>>>> f343d6b6
             this.columnType = columnType;
             this.fieldElement = fieldElement;
             this.fieldName = fieldName;
@@ -136,11 +124,7 @@
         return true;
     }
 
-<<<<<<< HEAD
     private void emitPackage() throws IOException {
-=======
-    private boolean emitPackage() throws IOException {
->>>>>>> f343d6b6
         writer.emitPackage(packageName)
                 .emitEmptyLine()
                 .emitImports(
@@ -149,11 +133,6 @@
                         "io.realm.internal.ImplicitTransaction",
                         "io.realm.internal.Row")
                 .emitEmptyLine();
-<<<<<<< HEAD
-=======
-
-        return true;
->>>>>>> f343d6b6
     }
 
     public boolean setClassName(String className) {
@@ -162,7 +141,6 @@
         this.className = className;
 
         generatorState = GeneratorStates.METHODS;
-<<<<<<< HEAD
         return true;
     }
 
@@ -174,93 +152,18 @@
     public boolean setField(String fieldName, Element fieldElement) {
         if (!checkState(GeneratorStates.METHODS)) return false;
 
-        String fieldId = "index_" + fieldName;
-
         String shortType = convertSimpleTypesToObject(fieldElement.asType().toString());
         shortType = shortType.substring(shortType.lastIndexOf(".") + 1);
 
-        fields.add(new FieldInfo(fieldName, fieldId, convertTypesToColumnType(shortType), fieldElement));
+        fields.add(new FieldInfo(fieldName, convertTypesToColumnType(shortType), fieldElement));
 
         return true;
     }
 
     public void emitFields() throws IOException {
 
-        for (FieldInfo field : fields) {
-            String originalType = field.fieldElement.asType().toString();
-            String fullType = convertSimpleTypesToObject(originalType);
-            String shortType = fullType.substring(fullType.lastIndexOf(".") + 1);
-
-            String returnCast = "";
-            String camelCaseFieldName = Character.toUpperCase(field.fieldName.charAt(0)) + field.fieldName.substring(1);
-
-            if (originalType.compareTo("int") == 0) {
-                shortType = "Long";
-                returnCast = "(" + originalType + ")";
-            } else if (shortType.compareTo("Integer") == 0) {
-                shortType = "Long";
-                returnCast = "(int)";
-            } else if (shortType.compareTo("byte[]") == 0) {
-                shortType = "BinaryByteArray";
-                returnCast = "(byte[])";
-            }
-
-            String getterStmt = "return " + returnCast + "row.get" + shortType + "( " + field.fieldId + " )";
-
-            String setterStmt = "row.set" + shortType + "( " + field.fieldId + ", value )";
-
-            if (!field.fieldElement.asType().getKind().isPrimitive())
-            {
-                if (originalType.compareTo("java.lang.String") != 0 &&
-                	originalType.compareTo("java.lang.Long") != 0 &&
-                	originalType.compareTo("java.lang.Integer") != 0 &&
-                	originalType.compareTo("java.lang.Float") != 0 &&
-                	originalType.compareTo("java.lang.Double") != 0 &&
-                	originalType.compareTo("java.lang.Boolean") != 0 &&
-                	originalType.compareTo("java.util.Date") != 0 &&
-                	originalType.compareTo("byte[]") != 0) {
-                	
-                	// We now know this is a type derived from RealmObject - 
-                	// this has already been checked in the RealmProcessor
-                	setterStmt = "if (value != null) {row.setLink("+field.fieldId+", value.realmGetRow().getIndex());}";
-                	getterStmt = "long link = row.getLink("+field.fieldId+");\n"+
-                	"Row newRow = getTransaction().getTable(\""+shortType+"\").getRow(link);"+
-                	"\n"+shortType+"RealmProxy obj = new "+shortType+"RealmProxy();"+
-                	"\nobj.realmSetRow(row);"+
-                	"\nobj.setTransaction(getTransaction());"+
-                	"\nreturn obj";
-                    field.columnType = "ColumnType.LINK";
-                }
-            }
-            
-            writer.emitField("int", field.fieldId, EnumSet.of(Modifier.PRIVATE, Modifier.STATIC));
-
-=======
-        return true;
-    }
-
-    private boolean emitClass() throws IOException {
-        writer.beginType(packageName + "." + className + "RealmProxy", "class",
-                EnumSet.of(Modifier.PUBLIC, Modifier.FINAL), className).emitEmptyLine();
-
-        return true;
-    }
-
-    public boolean setField(String fieldName, Element fieldElement) {
-        if (!checkState(GeneratorStates.METHODS)) return false;
-
-        String shortType = convertSimpleTypesToObject(fieldElement.asType().toString());
-        shortType = shortType.substring(shortType.lastIndexOf(".") + 1);
-
-        fields.add(new FieldInfo(fieldName, convertTypesToColumnType(shortType), fieldElement));
-
-        return true;
-    }
-
-    public boolean emitFields() throws IOException {
-
         int columnIndex = 0;
-    	
+
         for (FieldInfo field : fields) {
             String originalType = field.fieldElement.asType().toString();
             String fullType = convertSimpleTypesToObject(originalType);
@@ -287,7 +190,6 @@
 
             columnIndex++;
 
->>>>>>> f343d6b6
             writer.emitAnnotation("Override").beginMethod(originalType, "get" + camelCaseFieldName, EnumSet.of(Modifier.PUBLIC))
                     .emitStatement(getterStmt)
                     .endMethod();
@@ -297,23 +199,16 @@
                     .emitStatement(setterStmt)
                     .endMethod().emitEmptyLine();
         }
-<<<<<<< HEAD
-    }
+    }
+
 
     public boolean generate() throws IOException {
-=======
-
-        return true;
-    }
-
-    public boolean generate() throws IOException {
 
         writer.setIndent("    ");
 
-        if (!emitPackage()) return false;
-        if (!emitClass()) return false;
-        if (!emitFields()) return false;
->>>>>>> f343d6b6
+        emitPackage();
+        emitClass();
+        emitFields();
 
     	// Set source code indent to 4 spaces
         writer.setIndent("    ");
@@ -338,13 +233,7 @@
         // For each field generate corresponding table index constant
         for (int index = 0; index < fields.size(); ++index) {
             FieldInfo field = fields.get(index);
-<<<<<<< HEAD
-            String fieldName = field.fieldId.substring("index_".length());
-            writer.emitStatement(field.fieldId + " = " + Integer.toString(index));
-            writer.emitStatement("table.addColumn( %s, \"%s\" )", field.columnType, fieldName.toLowerCase(Locale.getDefault()));
-=======
             writer.emitStatement("table.addColumn( %s, \"%s\" )", field.columnType, field.fieldName.toLowerCase(Locale.getDefault()));
->>>>>>> f343d6b6
         }
 
         writer.emitStatement("return table");
