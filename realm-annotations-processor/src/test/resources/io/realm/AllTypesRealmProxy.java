package io.realm;


import android.util.JsonReader;
import android.util.JsonToken;
import io.realm.RealmObject;
import io.realm.exceptions.RealmException;
import io.realm.exceptions.RealmMigrationNeededException;
import io.realm.internal.ColumnType;
import io.realm.internal.ImplicitTransaction;
import io.realm.internal.LinkView;
import io.realm.internal.RealmObjectProxy;
import io.realm.internal.Table;
import io.realm.internal.TableOrView;
import io.realm.internal.android.JsonUtils;
import java.io.IOException;
import java.util.ArrayList;
import java.util.Arrays;
import java.util.Collections;
import java.util.Date;
import java.util.HashMap;
import java.util.List;
import java.util.Map;
import org.json.JSONArray;
import org.json.JSONException;
import org.json.JSONObject;
import some.test.AllTypes;

public class AllTypesRealmProxy extends AllTypes
        implements RealmObjectProxy {

    private static long INDEX_COLUMNSTRING;
    private static long INDEX_COLUMNLONG;
    private static long INDEX_COLUMNFLOAT;
    private static long INDEX_COLUMNDOUBLE;
    private static long INDEX_COLUMNBOOLEAN;
    private static long INDEX_COLUMNDATE;
    private static long INDEX_COLUMNBINARY;
    private static long INDEX_COLUMNOBJECT;
    private static long INDEX_COLUMNREALMLIST;
    private static Map<String, Long> columnIndices;
    private static final List<String> FIELD_NAMES;
    static {
        List<String> fieldNames = new ArrayList<String>();
        fieldNames.add("columnString");
        fieldNames.add("columnLong");
        fieldNames.add("columnFloat");
        fieldNames.add("columnDouble");
        fieldNames.add("columnBoolean");
        fieldNames.add("columnDate");
        fieldNames.add("columnBinary");
        fieldNames.add("columnObject");
        fieldNames.add("columnRealmList");
        FIELD_NAMES = Collections.unmodifiableList(fieldNames);
    }

    @Override
    public String getColumnString() {
        realm.checkIfValid();
        return (java.lang.String) row.getString(INDEX_COLUMNSTRING);
    }

    @Override
    public void setColumnString(String value) {
        realm.checkIfValid();
        row.setString(INDEX_COLUMNSTRING, (String) value);
    }

    @Override
    public long getColumnLong() {
        realm.checkIfValid();
        return (long) row.getLong(INDEX_COLUMNLONG);
    }

    @Override
    public void setColumnLong(long value) {
        realm.checkIfValid();
        row.setLong(INDEX_COLUMNLONG, (long) value);
    }

    @Override
    public float getColumnFloat() {
        realm.checkIfValid();
        return (float) row.getFloat(INDEX_COLUMNFLOAT);
    }

    @Override
    public void setColumnFloat(float value) {
        realm.checkIfValid();
        row.setFloat(INDEX_COLUMNFLOAT, (float) value);
    }

    @Override
    public double getColumnDouble() {
        realm.checkIfValid();
        return (double) row.getDouble(INDEX_COLUMNDOUBLE);
    }

    @Override
    public void setColumnDouble(double value) {
        realm.checkIfValid();
        row.setDouble(INDEX_COLUMNDOUBLE, (double) value);
    }

    @Override
    public boolean isColumnBoolean() {
        realm.checkIfValid();
        return (boolean) row.getBoolean(INDEX_COLUMNBOOLEAN);
    }

    @Override
    public void setColumnBoolean(boolean value) {
        realm.checkIfValid();
        row.setBoolean(INDEX_COLUMNBOOLEAN, (boolean) value);
    }

    @Override
    public Date getColumnDate() {
        realm.checkIfValid();
        return (java.util.Date) row.getDate(INDEX_COLUMNDATE);
    }

    @Override
    public void setColumnDate(Date value) {
        realm.checkIfValid();
        row.setDate(INDEX_COLUMNDATE, (Date) value);
    }

    @Override
    public byte[] getColumnBinary() {
        realm.checkIfValid();
        return (byte[]) row.getBinaryByteArray(INDEX_COLUMNBINARY);
    }

    @Override
    public void setColumnBinary(byte[] value) {
        realm.checkIfValid();
        row.setBinaryByteArray(INDEX_COLUMNBINARY, (byte[]) value);
    }

    @Override
    public AllTypes getColumnObject() {
        if (row.isNullLink(INDEX_COLUMNOBJECT)) {
            return null;
        }
        return realm.get(some.test.AllTypes.class, row.getLink(INDEX_COLUMNOBJECT));
    }

    @Override
    public void setColumnObject(AllTypes value) {
        if (value == null) {
            row.nullifyLink(INDEX_COLUMNOBJECT);
            return;
        }
        row.setLink(INDEX_COLUMNOBJECT, value.row.getIndex());
    }

    @Override
    public RealmList<AllTypes> getColumnRealmList() {
        return new RealmList<AllTypes>(AllTypes.class, row.getLinkList(INDEX_COLUMNREALMLIST), realm);
    }

    @Override
    public void setColumnRealmList(RealmList<AllTypes> value) {
        LinkView links = row.getLinkList(INDEX_COLUMNREALMLIST);
        if (value == null) {
            return;
        }
        for (RealmObject linkedObject : (RealmList<? extends RealmObject>) value) {
            links.add(linkedObject.row.getIndex());
        }
    }

    public static Table initTable(ImplicitTransaction transaction) {
        if(!transaction.hasTable("class_AllTypes")) {
            Table table = transaction.getTable("class_AllTypes");
            table.addColumn(ColumnType.STRING, "columnString");
            table.addColumn(ColumnType.INTEGER, "columnLong");
            table.addColumn(ColumnType.FLOAT, "columnFloat");
            table.addColumn(ColumnType.DOUBLE, "columnDouble");
            table.addColumn(ColumnType.BOOLEAN, "columnBoolean");
            table.addColumn(ColumnType.DATE, "columnDate");
            table.addColumn(ColumnType.BINARY, "columnBinary");
            if (!transaction.hasTable("class_AllTypes")) {
                AllTypesRealmProxy.initTable(transaction);
            }
            table.addColumnLink(ColumnType.LINK, "columnObject", transaction.getTable("class_AllTypes"));
            if (!transaction.hasTable("class_AllTypes")) {
                AllTypesRealmProxy.initTable(transaction);
            }
            table.addColumnLink(ColumnType.LINK_LIST, "columnRealmList", transaction.getTable("class_AllTypes"));
            table.setIndex(table.getColumnIndex("columnString"));
            table.setPrimaryKey("columnString");
            return table;
        }
        return transaction.getTable("class_AllTypes");
    }

    public static void validateTable(ImplicitTransaction transaction) {
        if(transaction.hasTable("class_AllTypes")) {
            Table table = transaction.getTable("class_AllTypes");
            if(table.getColumnCount() != 9) {
                throw new RealmMigrationNeededException("Field count does not match");
            }
            Map<String, ColumnType> columnTypes = new HashMap<String, ColumnType>();
            for(long i = 0; i < 9; i++) {
                columnTypes.put(table.getColumnName(i), table.getColumnType(i));
            }
            if (!columnTypes.containsKey("columnString")) {
                throw new RealmMigrationNeededException("Missing field 'columnString'");
            }
            if (columnTypes.get("columnString") != ColumnType.STRING) {
                throw new RealmMigrationNeededException("Invalid type 'String' for field 'columnString'");
            }
            if (table.getPrimaryKey() != table.getColumnIndex("columnString")) {
                throw new RealmMigrationNeededException("Primary key not defined for field 'columnString'");
            }
            if (!table.hasIndex(table.getColumnIndex("columnString"))) {
                throw new RealmMigrationNeededException("Index not defined for field 'columnString'");
            }
            if (!columnTypes.containsKey("columnLong")) {
                throw new RealmMigrationNeededException("Missing field 'columnLong'");
            }
            if (columnTypes.get("columnLong") != ColumnType.INTEGER) {
                throw new RealmMigrationNeededException("Invalid type 'long' for field 'columnLong'");
            }
            if (!columnTypes.containsKey("columnFloat")) {
                throw new RealmMigrationNeededException("Missing field 'columnFloat'");
            }
            if (columnTypes.get("columnFloat") != ColumnType.FLOAT) {
                throw new RealmMigrationNeededException("Invalid type 'float' for field 'columnFloat'");
            }
            if (!columnTypes.containsKey("columnDouble")) {
                throw new RealmMigrationNeededException("Missing field 'columnDouble'");
            }
            if (columnTypes.get("columnDouble") != ColumnType.DOUBLE) {
                throw new RealmMigrationNeededException("Invalid type 'double' for field 'columnDouble'");
            }
            if (!columnTypes.containsKey("columnBoolean")) {
                throw new RealmMigrationNeededException("Missing field 'columnBoolean'");
            }
            if (columnTypes.get("columnBoolean") != ColumnType.BOOLEAN) {
                throw new RealmMigrationNeededException("Invalid type 'boolean' for field 'columnBoolean'");
            }
            if (!columnTypes.containsKey("columnDate")) {
                throw new RealmMigrationNeededException("Missing field 'columnDate'");
            }
            if (columnTypes.get("columnDate") != ColumnType.DATE) {
                throw new RealmMigrationNeededException("Invalid type 'Date' for field 'columnDate'");
            }
            if (!columnTypes.containsKey("columnBinary")) {
                throw new RealmMigrationNeededException("Missing field 'columnBinary'");
            }
            if (columnTypes.get("columnBinary") != ColumnType.BINARY) {
                throw new RealmMigrationNeededException("Invalid type 'byte[]' for field 'columnBinary'");
            }
            if (!columnTypes.containsKey("columnObject")) {
                throw new RealmMigrationNeededException("Missing field 'columnObject'");
            }
            if (columnTypes.get("columnObject") != ColumnType.LINK) {
                throw new RealmMigrationNeededException("Invalid type 'AllTypes' for field 'columnObject'");
            }
            if (!transaction.hasTable("class_AllTypes")) {
                throw new RealmMigrationNeededException("Missing class 'class_AllTypes' for field 'columnObject'");
            }
            if(!columnTypes.containsKey("columnRealmList")) {
                throw new RealmMigrationNeededException("Missing field 'columnRealmList'");
            }
            if(columnTypes.get("columnRealmList") != ColumnType.LINK_LIST) {
                throw new RealmMigrationNeededException("Invalid type 'AllTypes' for field 'columnRealmList'");
            }
            if (!transaction.hasTable("class_AllTypes")) {
                throw new RealmMigrationNeededException("Missing class 'class_AllTypes' for field 'columnRealmList'");
            }

            columnIndices = new HashMap<String, Long>();
            for (String fieldName : getFieldNames()) {
                long index = table.getColumnIndex(fieldName);
                if (index == -1) {
                    throw new RealmMigrationNeededException("Field '" + fieldName + "' not found for type AllTypes");
                }
                columnIndices.put(fieldName, index);
            }
            INDEX_COLUMNSTRING = table.getColumnIndex("columnString");
            INDEX_COLUMNLONG = table.getColumnIndex("columnLong");
            INDEX_COLUMNFLOAT = table.getColumnIndex("columnFloat");
            INDEX_COLUMNDOUBLE = table.getColumnIndex("columnDouble");
            INDEX_COLUMNBOOLEAN = table.getColumnIndex("columnBoolean");
            INDEX_COLUMNDATE = table.getColumnIndex("columnDate");
            INDEX_COLUMNBINARY = table.getColumnIndex("columnBinary");
            INDEX_COLUMNOBJECT = table.getColumnIndex("columnObject");
            INDEX_COLUMNREALMLIST = table.getColumnIndex("columnRealmList");
        } else {
            throw new RealmMigrationNeededException("The AllTypes class is missing from the schema for this Realm.");
        }
    }

    public static String getTableName() {
        return "class_AllTypes";
    }

    public static List<String> getFieldNames() {
        return FIELD_NAMES;
    }

    public static Map<String,Long> getColumnIndices() {
        return columnIndices;
    }

    public static void populateUsingJsonObject(AllTypes obj, JSONObject json)
            throws JSONException {
        boolean standalone = obj.realm == null;
        if (!json.isNull("columnString")) {
            obj.setColumnString((String) json.getString("columnString"));
        }
        if (!json.isNull("columnLong")) {
            obj.setColumnLong((long) json.getLong("columnLong"));
        }
        if (!json.isNull("columnFloat")) {
            obj.setColumnFloat((float) json.getDouble("columnFloat"));
        }
        if (!json.isNull("columnDouble")) {
            obj.setColumnDouble((double) json.getDouble("columnDouble"));
        }
        if (!json.isNull("columnBoolean")) {
            obj.setColumnBoolean((boolean) json.getBoolean("columnBoolean"));
        }
        if (!json.isNull("columnDate")) {
            Object timestamp = json.get("columnDate");
            if (timestamp instanceof String) {
                obj.setColumnDate(JsonUtils.stringToDate((String) timestamp));
            } else {
                obj.setColumnDate(new Date(json.getLong("columnDate")));
            }
        } else {
            obj.setColumnDate(new Date(0));
        }
        obj.setColumnBinary(JsonUtils.stringToBytes(json.isNull("columnBinary") ? null : json.getString("columnBinary")));
        if (!json.isNull("columnObject")) {
            some.test.AllTypes columnObject = standalone ? new some.test.AllTypes() : obj.realm.createObject(some.test.AllTypes.class);
            AllTypesRealmProxy.populateUsingJsonObject(columnObject, json.getJSONObject("columnObject"));
            obj.setColumnObject(columnObject);
        }
        if (!json.isNull("columnRealmList")) {
            if (standalone) {
                obj.setColumnRealmList(new RealmList<some.test.AllTypes>());
            }
            JSONArray array = json.getJSONArray("columnRealmList");
            for (int i = 0; i < array.length(); i++) {
                some.test.AllTypes item = standalone ? new some.test.AllTypes() : obj.realm.createObject(some.test.AllTypes.class);
                AllTypesRealmProxy.populateUsingJsonObject(item, array.getJSONObject(i));
                obj.getColumnRealmList().add(item);
            }
        }
    }

    public static void populateUsingJsonStream(AllTypes obj, JsonReader reader)
            throws IOException {
        boolean standalone = obj.realm == null;
        reader.beginObject();
        while (reader.hasNext()) {
            String name = reader.nextName();
            if (name.equals("columnString") && reader.peek() != JsonToken.NULL) {
                obj.setColumnString((String) reader.nextString());
            } else if (name.equals("columnLong")  && reader.peek() != JsonToken.NULL) {
                obj.setColumnLong((long) reader.nextLong());
            } else if (name.equals("columnFloat")  && reader.peek() != JsonToken.NULL) {
                obj.setColumnFloat((float) reader.nextDouble());
            } else if (name.equals("columnDouble")  && reader.peek() != JsonToken.NULL) {
                obj.setColumnDouble((double) reader.nextDouble());
            } else if (name.equals("columnBoolean")  && reader.peek() != JsonToken.NULL) {
                obj.setColumnBoolean((boolean) reader.nextBoolean());
            } else if (name.equals("columnDate")  && reader.peek() != JsonToken.NULL) {
                if (reader.peek() == JsonToken.NUMBER) {
                    long timestamp = reader.nextLong();
                    if (timestamp > -1) {
                        obj.setColumnDate(new Date(timestamp));
                    }
                } else {
                    obj.setColumnDate(JsonUtils.stringToDate(reader.nextString()));
                }
            } else if (name.equals("columnBinary")  && reader.peek() != JsonToken.NULL) {
                obj.setColumnBinary(JsonUtils.stringToBytes(reader.nextString()));
            } else if (name.equals("columnObject")  && reader.peek() != JsonToken.NULL) {
                some.test.AllTypes columnObjectObj = standalone ? new some.test.AllTypes() : obj.realm.createObject(some.test.AllTypes.class);
                AllTypesRealmProxy.populateUsingJsonStream(columnObjectObj, reader);
                obj.setColumnObject(columnObjectObj);
            } else if (name.equals("columnRealmList")  && reader.peek() != JsonToken.NULL) {
                reader.beginArray();
                if (standalone) {
                    obj.setColumnRealmList(new RealmList<some.test.AllTypes>());
                }
                while (reader.hasNext()) {
                    some.test.AllTypes item = standalone ? new some.test.AllTypes() : obj.realm.createObject(some.test.AllTypes.class);
                    AllTypesRealmProxy.populateUsingJsonStream(item, reader);
                    obj.getColumnRealmList().add(item);
                }
                reader.endArray();
            } else {
                reader.skipValue();
            }
        }
        reader.endObject();
    }

<<<<<<< HEAD
    public static AllTypes copyOrUpdate(Realm realm, AllTypes object, boolean update, Map<RealmObject,RealmObjectProxy> cache) {
=======
    public static AllTypes copyOrUpdate(Realm realm, AllTypes object, boolean update, Map<RealmObject,RealmObject> cache) {
        if (object.realm != null && object.realm.getId() == realm.getId()) {
            return object;
        }
>>>>>>> 457993c1
        AllTypes realmObject = null;
        boolean canUpdate = update;
        if (canUpdate) {
            Table table = realm.getTable(AllTypes.class);
            long pkColumnIndex = table.getPrimaryKey();
            long rowIndex = table.findFirstString(pkColumnIndex, object.getColumnString());
            if (rowIndex != TableOrView.NO_MATCH) {
                realmObject = new AllTypesRealmProxy();
                realmObject.realm = realm;
                realmObject.row = table.getRow(rowIndex);
                cache.put(object, (RealmObjectProxy) realmObject);
            } else {
                canUpdate = false;
            }
        }

        if (canUpdate) {
            return update(realm, realmObject, object, cache);
        } else {
            return copy(realm, object, update, cache);
        }
    }

    public static AllTypes copy(Realm realm, AllTypes newObject, boolean update, Map<RealmObject,RealmObjectProxy> cache) {
        AllTypes realmObject = realm.createObject(AllTypes.class, newObject.getColumnString());
        cache.put(newObject, (RealmObjectProxy) realmObject);
        realmObject.setColumnString(newObject.getColumnString() != null ? newObject.getColumnString() : "");
        realmObject.setColumnLong(newObject.getColumnLong());
        realmObject.setColumnFloat(newObject.getColumnFloat());
        realmObject.setColumnDouble(newObject.getColumnDouble());
        realmObject.setColumnBoolean(newObject.isColumnBoolean());
        realmObject.setColumnDate(newObject.getColumnDate() != null ? newObject.getColumnDate() : new Date(0));
        realmObject.setColumnBinary(newObject.getColumnBinary() != null ? newObject.getColumnBinary() : new byte[0]);

        some.test.AllTypes columnObjectObj = newObject.getColumnObject();
        if (columnObjectObj != null) {
            some.test.AllTypes cachecolumnObject = (some.test.AllTypes) cache.get(columnObjectObj);
            if (cachecolumnObject != null) {
                realmObject.setColumnObject(cachecolumnObject);
            } else {
                realmObject.setColumnObject(AllTypesRealmProxy.copyOrUpdate(realm, columnObjectObj, update, cache));
            }
        }

        RealmList<AllTypes> columnRealmListList = newObject.getColumnRealmList();
        if (columnRealmListList != null) {
            RealmList<AllTypes> columnRealmListRealmList = realmObject.getColumnRealmList();
            for (int i = 0; i < columnRealmListList.size(); i++) {
                AllTypes columnRealmListItem = columnRealmListList.get(i);
                AllTypes cachecolumnRealmList = (AllTypes) cache.get(columnRealmListItem);
                if (cachecolumnRealmList != null) {
                    columnRealmListRealmList.add(cachecolumnRealmList);
                } else {
                    columnRealmListRealmList.add(AllTypesRealmProxy.copyOrUpdate(realm, columnRealmListList.get(i), update, cache));
                }
            }
        }

        return realmObject;
    }

    static AllTypes update(Realm realm, AllTypes realmObject, AllTypes newObject, Map<RealmObject, RealmObjectProxy> cache) {
        realmObject.setColumnLong(newObject.getColumnLong());
        realmObject.setColumnFloat(newObject.getColumnFloat());
        realmObject.setColumnDouble(newObject.getColumnDouble());
        realmObject.setColumnBoolean(newObject.isColumnBoolean());
        realmObject.setColumnDate(newObject.getColumnDate() != null ? newObject.getColumnDate() : new Date(0));
        realmObject.setColumnBinary(newObject.getColumnBinary() != null ? newObject.getColumnBinary() : new byte[0]);
        AllTypes columnObjectObj = newObject.getColumnObject();
        if (columnObjectObj != null) {
            AllTypes cachecolumnObject = (AllTypes) cache.get(columnObjectObj);
            if (cachecolumnObject != null) {
                realmObject.setColumnObject(cachecolumnObject);
            } else {
                realmObject.setColumnObject(AllTypesRealmProxy.copyOrUpdate(realm, columnObjectObj, true, cache));
            }
        } else {
            realmObject.setColumnObject(null);
        }
        RealmList<AllTypes> columnRealmListList = newObject.getColumnRealmList();
        RealmList<AllTypes> columnRealmListRealmList = realmObject.getColumnRealmList();
        columnRealmListRealmList.clear();
        if (columnRealmListList != null) {
            for (int i = 0; i < columnRealmListList.size(); i++) {
                AllTypes columnRealmListItem = columnRealmListList.get(i);
                AllTypes cachecolumnRealmList = (AllTypes) cache.get(columnRealmListItem);
                if (cachecolumnRealmList != null) {
                    columnRealmListRealmList.add(cachecolumnRealmList);
                } else {
                    columnRealmListRealmList.add(AllTypesRealmProxy.copyOrUpdate(realm, columnRealmListList.get(i), true, cache));
                }
            }
        }
        return realmObject;
    }

    @Override
    public String toString() {
        if (!isValid()) {
            return "Invalid object";
        }
        StringBuilder stringBuilder = new StringBuilder("AllTypes = [");
        stringBuilder.append("{columnString:");
        stringBuilder.append(getColumnString());
        stringBuilder.append("}");
        stringBuilder.append(",");
        stringBuilder.append("{columnLong:");
        stringBuilder.append(getColumnLong());
        stringBuilder.append("}");
        stringBuilder.append(",");
        stringBuilder.append("{columnFloat:");
        stringBuilder.append(getColumnFloat());
        stringBuilder.append("}");
        stringBuilder.append(",");
        stringBuilder.append("{columnDouble:");
        stringBuilder.append(getColumnDouble());
        stringBuilder.append("}");
        stringBuilder.append(",");
        stringBuilder.append("{columnBoolean:");
        stringBuilder.append(isColumnBoolean());
        stringBuilder.append("}");
        stringBuilder.append(",");
        stringBuilder.append("{columnDate:");
        stringBuilder.append(getColumnDate());
        stringBuilder.append("}");
        stringBuilder.append(",");
        stringBuilder.append("{columnBinary:");
        stringBuilder.append(getColumnBinary());
        stringBuilder.append("}");
        stringBuilder.append(",");
        stringBuilder.append("{columnObject:");
        stringBuilder.append(getColumnObject() != null ? "AllTypes" : "null");
        stringBuilder.append("}");
        stringBuilder.append(",");
        stringBuilder.append("{columnRealmList:");
        stringBuilder.append("RealmList<AllTypes>[").append(getColumnRealmList().size()).append("]");
        stringBuilder.append("}");
        stringBuilder.append("]");
        return stringBuilder.toString();
    }

    @Override
    public int hashCode() {
        String realmName = realm.getPath();
        String tableName = row.getTable().getName();
        long rowIndex = row.getIndex();

        int result = 17;
        result = 31 * result + ((realmName != null) ? realmName.hashCode() : 0);
        result = 31 * result + ((tableName != null) ? tableName.hashCode() : 0);
        result = 31 * result + (int) (rowIndex ^ (rowIndex >>> 32));
        return result;
    }

    @Override
    public boolean equals(Object o) {
        if (this == o) return true;
        if (o == null || getClass() != o.getClass()) return false;
        AllTypesRealmProxy aAllTypes = (AllTypesRealmProxy)o;

        String path = realm.getPath();
        String otherPath = aAllTypes.realm.getPath();
        if (path != null ? !path.equals(otherPath) : otherPath != null) return false;;

        String tableName = row.getTable().getName();
        String otherTableName = aAllTypes.row.getTable().getName();
        if (tableName != null ? !tableName.equals(otherTableName) : otherTableName != null) return false;

        if (row.getIndex() != aAllTypes.row.getIndex()) return false;

        return true;
    }

}
 <|MERGE_RESOLUTION|>--- conflicted
+++ resolved
@@ -403,14 +403,10 @@
         reader.endObject();
     }
 
-<<<<<<< HEAD
     public static AllTypes copyOrUpdate(Realm realm, AllTypes object, boolean update, Map<RealmObject,RealmObjectProxy> cache) {
-=======
-    public static AllTypes copyOrUpdate(Realm realm, AllTypes object, boolean update, Map<RealmObject,RealmObject> cache) {
-        if (object.realm != null && object.realm.getId() == realm.getId()) {
+		if (object.realm != null && object.realm.getId() == realm.getId()) {
             return object;
         }
->>>>>>> 457993c1
         AllTypes realmObject = null;
         boolean canUpdate = update;
         if (canUpdate) {
