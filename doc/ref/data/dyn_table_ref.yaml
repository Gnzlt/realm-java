#
# Java reference documentation for Table class
#
#TODO:
# updateFromSpec, getTableSpec

ID         : class_dyn_table
TITLE      : Table
SUMMARY    : *g_dyn_table_intro_summary
DESCR      : *g_dyn_table_intro_descr
SEE        : *g_dyn_table_intro_see
EXAMPLES   :
- DESCR    : >
             Below examples will showcase all the available methods in a dynamic Table.
             
             More specific examples are (soon) available in the detailed description 
             of each method above.
  CODE     : ex_java_dyn_table_intro
IGNORE     : [g_dyn_table_where_const, 
              g_dyn_table_find_all_bool_const,
              g_dyn_table_find_all_int_const,
              g_dyn_table_find_all_date_const, 
              g_dyn_table_find_all_string_const, 
              g_dyn_table_find_all_float_const,
              g_dyn_table_find_all_double_const, 
              g_dyn_table_find_all_binary_const,
              g_dyn_table_get_sorted_view_const,
              g_dyn_table_get_subtable_const,
              g_dyn_table_distinct_const,
              g_dyn_table_set_enum,
              g_dyn_table_insert_bool, g_dyn_table_insert_int, g_dyn_table_insert_enum, 
              g_dyn_table_insert_float, g_dyn_table_insert_double, g_dyn_table_insert_date, 
              g_dyn_table_insert_string, g_dyn_table_insert_binary, g_dyn_table_insert_mixed,
              g_dyn_table_insert_subtable, g_dyn_table_insert_done
              ]

CATEGORIES :

- Table:
  METHODS:
  - g_dyn_table_is_attached:
      NAMES    : isValid
      SUMMARY  : *java_dyn_table_is_attached_summary
      DESCR    : *java_dyn_table_is_attached_descr
      RETURN:
        TYPES  : boolean
        DESCR  : *g_dyn_table_is_attached_return_descr
      EXAMPLES:
      - CODE   : ex_java_dyn_table_is_valid
        DESCR  :
  - g_dyn_table_size:
      NAMES    : size
      SUMMARY  : *g_dyn_table_size_summary
      DESCR    : *g_dyn_table_size_descr
      RETURN:
        TYPES  : long
        DESCR  : *g_dyn_table_return_descr
      EXAMPLES:
      - CODE   : ex_java_dyn_table_size
        DESCR  :
  - g_dyn_table_is_empty:
      NAMES    : isEmpty
      SUMMARY  : *g_dyn_table_is_empty_summary
      DESCR    : *g_dyn_table_is_empty_descr
      RETURN:
        TYPES  : boolean
        DESCR  : *g_dyn_table_is_empty_return_descr
      EXAMPLES:
      - CODE   : ex_java_dyn_table_is_empty
        DESCR  :
  - g_dyn_table_clear:
      NAMES    : clear
      SUMMARY  : *g_dyn_table_clear_summary
      DESCR    : *g_dyn_table_clear_descr
      EXAMPLES:
      - CODE   : ex_java_dyn_table_clear
        DESCR  :
      SEE      : >
                See also {@link g_dyn_table_is_empty}.
  - g_dyn_table_optimize:
      NAMES    : optimize
      SUMMARY  : *g_dyn_table_optimize_summary
      DESCR    : *g_dyn_table_optimize_descr
      EXAMPLES:
      - CODE   : ex_java_dyn_table_optimize
        DESCR  :
  - g_dyn_table_set_index:
      NAMES    : setIndex
      SUMMARY  : *g_dyn_table_set_index_summary
      DESCR    : *g_dyn_table_set_index_descr
      PARAMS:
      - NAME   : columnIndex
        TYPES  : long
        DESCR  : *g_dyn_table_get_xxx_parm1_descr
      EXAMPLES:
      - CODE   : ex_java_dyn_table_set_index
        DESCR  :
  - g_dyn_table_has_index:
      NAMES    : hasIndex
      SUMMARY  : *g_dyn_table_has_index_summary
      DESCR    : *g_dyn_table_has_index_descr
      PARAMS:
      - NAME   : columnIndex
        TYPES  : long
        DESCR  : *g_dyn_table_get_xxx_parm1_descr
      RETURN:
        TYPES  : boolean
        DESCR  : <code>true</code> if column is indexed, <code>false</code> otherwise.
      EXAMPLES:
      - CODE   : ex_java_dyn_table_has_index
        DESCR  :

# TODO: add
#  - g_dyn_table_opertator==:
#      NAMES    : operator==
#      SUMMARY  : *g_dyn_table_operator_eq_summary
#      PARAMS:
#      - NAME   : table
#        TYPES  : Table
#        DESCR  : *g_dyn_table_operator_eq_table_descr
#      RETURN:
#        TYPES  : boolean
#        DESCR  : *g_dyn_table_operator_eq_return_descr
#      EXAMPLES:
#      - CODE   : ex_java_dyn_table_operator==
#        DESCR  :


- Columns:
  METHODS:
  - g_dyn_table_add_column:
      NAMES    : addColumn
      SUMMARY  : *g_dyn_table_add_column_summary
      DESCR    : >
                 This method appends a column of the specified type and name to the table.
                 If it's used in a table which already has rows, the new column will just get
                 default values (0, "", null) in those rows.
                 
                 Currently, the following types are supported from the <code>ColumnType</code> class:
                 <ul>
                   <li><code>BOOLEAN</code> (default false)</li>
                   <li><code>INTEGER</code> (default 0. Equivalent to long in java)</li>
                   <li><code>FLOAT</code> (default 0.0)</li>
                   <li><code>DOUBLE</code> (default 0.0)</li>
                   <li><code>STRING</code> (default "")</li>
                   <li><code>BINARY</code> (default (""))</li>
                   <li><code>DATE</code> (default 0 - 1970-01-01 00:00:00. Milliseconds are capped)</li>
                   <li><code>TABLE</code> (default NULL)</li>
                   <li><code>MIXED</code> (default NULL)</li>
                 </ul>

      PARAMS:
      - NAME   : type
        TYPES  : ColumnType
<<<<<<< HEAD
        DESCR  : find new text
      - NAME   : name
        TYPES  : String
        DESCR  : find new text
=======
        DESCR  : *g_dyn_table_add_column_param1_descr
      - NAME   : name
        TYPES  : String
        DESCR  : *g_dyn_table_add_column_param2_descr
>>>>>>> 4aff86b8
      RETURN:
        TYPES  : long
        DESCR  : *g_dyn_table_add_column_return_descr
      EXAMPLES:
      - CODE   : ex_java_dyn_table_add_column
        DESCR  :
#TODO: add_subtable_column
      SEE      : >
                 NOTICE: Currently adding subtable-columns are not supported yet.
                 If that is needed create the tables via {@link class_table_spec}.
  - g_dyn_table_remove_column:
      NAMES    : removeColumn
      SUMMARY  : *g_dyn_table_remove_column_summary
      DESCR    : *g_dyn_table_remove_column_descr
      PARAMS:
      - NAME   : columnIndex
        TYPES  : long
        DESCR  : *g_dyn_table_remove_column_param1_descr
      EXAMPLES:
      - CODE   : ex_java_dyn_table_remove_column
        DESCR  :
#TODO remove_subtable_column
      SEE      : >
                 NOTICE: Currently deleting subtable-columns are not supported yet.
  - g_dyn_table_rename_column:
      NAMES    : renameColumn
      SUMMARY  : *g_dyn_table_rename_column_summary
      DESCR    : *g_dyn_table_rename_column_descr
      PARAMS:
      - NAME   : columnIndex
        TYPES  : long
        DESCR  : *g_dyn_table_rename_column_param1_descr
      - NAME   : newName
        TYPES  : String
        DESCR  : *g_dyn_table_rename_column_param2_descr
      EXAMPLES:
      - CODE   : ex_java_dyn_table_rename_column
        DESCR  :
  
  - g_dyn_table_get_column_count:
      NAMES    : getColumnCount
      SUMMARY  : *g_dyn_table_get_column_count_summary
      DESCR    : *g_dyn_table_get_column_count_descr
      RETURN:
        TYPES  : long
        DESCR  : *g_dyn_table_get_column_count_return_descr
      EXAMPLES:
      - CODE   : ex_java_dyn_table_get_column_count
        DESCR  :
  - g_dyn_table_get_column_name:
      NAMES    : getColumnName
      SUMMARY  : *g_dyn_table_get_column_name_summary
      DESCR    : *g_dyn_table_get_column_name_descr
      PARAMS:
      - NAME   : columnIndex
        TYPES  : long
        DESCR  : The column index (starting from 0)
      RETURN:
        TYPES  : String
        DESCR  : The column name.
      THROWS:      
      - EXCEPT : ArrayIndexOutOfBoundsException
        DESCR  : &java_array_out_of_bounds_exception_text
                 Throws exception if column index is out of range
      EXAMPLES:
      - CODE   : ex_java_dyn_table_get_column_name
        DESCR  :
  - g_dyn_table_get_column_index:
      NAMES    : getColumnIndex
      SUMMARY  : *g_dyn_table_get_column_index_summary
      DESCR    : *g_dyn_table_get_column_index_descr
      PARAMS:
      - NAME   : columnName
        TYPES  : String
        DESCR  : The name of the column to find.
      RETURN:
        TYPES  : long
        DESCR  : The column index or -1 if there is no column with the specified name.
      EXAMPLES:
      - CODE   : ex_java_dyn_table_get_column_index
        DESCR  :
  - g_dyn_table_get_column_type:
      NAMES    : getColumnType
      SUMMARY  : *g_dyn_table_get_column_type_summary
      DESCR    : >
                 This method returns the type of a column using the column index. Currently,
                 the following types are supported from the <code>ColumnType</code> class:
                 <ul>
                   <li><code>BOOLEAN</code></li>
                   <li><code>LONG</code></li>
                   <li><code>FLOAT</code></li>
                   <li><code>DOUBLE</code></li>
                   <li><code>STRING</code></li>
                   <li><code>BINARY</code></li>
                   <li><code>DATE</code></li>
                   <li><code>TABLE</code></li>
                   <li><code>MIXED</code></li>
                 </ul>
      PARAMS:
      - NAME   : columnIndex
        TYPES  : long
        DESCR  : The column index.
      RETURN:
        TYPES  : ColumnType
        DESCR  : The column type.
      EXAMPLES:
      - CODE   : ex_java_dyn_table_get_column_type
        DESCR  :


- Rows:
  METHODS:
  - g_dyn_table_add:
      NAMES    : add
      SUMMARY  : Append a row.
      DESCR    : This method adds one row at the end of the table.
      PARAMS:
      - NAME   : values
        TYPES  : Object...
        DESCR  : For each column in the tables you must provide a parameter with a matching type
                 in the same order as the columns are defined.
#TODO: return index added
      EXAMPLES:
      - CODE   : ex_java_dyn_table_add
        DESCR  :
      SEE      : >
                See also {@link g_dyn_table_add_empty_rows} to add empty rows.
                See {@link g_dyn_table_insert} to insert a row into a specific row index.
  - g_dyn_table_add_empty_row:
      NAMES    : addEmptyRow
      SUMMARY  : Append one empty row.
      DESCR    : This method adds one empty row with default values at the end of the table.
                 The default values are 0, null, or "", as appropriate to the column types.
      EXAMPLES:
      - CODE   : ex_java_dyn_table_add_empty_row
        DESCR  :
      SEE      : >
                 See also {@link g_dyn_table_add_empty_rows} to add multiple empty rows,
                 or {@link g_dyn_table_add} to add a row with specific values.
  - g_dyn_table_add_empty_rows:
      NAMES    : addEmptyRows
      SUMMARY  : *g_dyn_table_add_empty_row_summary
      DESCR    : *g_dyn_table_add_empty_row_descr
      PARAMS:
      - NAME   : rows
        TYPES  : long
        DESCR  : Number of rows to add.
      EXAMPLES:
      - CODE   : ex_java_dyn_table_add_empty_rows
        DESCR  :
      SEE      : >
                 See also {@link g_dyn_table_add_empty_row} to add one empty row,
                 or {@link g_dyn_table_add} to add a row with specific values.
  - g_dyn_table_insert:
      NAMES    : addAt
      SUMMARY  : Inserts a row at the specified row index.
      DESCR    : Inserts a row at the specified row index. 
                 Shifts the row currently at that row index and any subsequent rows down (adds one to their row index).
      PARAMS:
      - NAME   : rowIndex
        TYPES  : long
        DESCR  : The row index where this row should be inserted (starting with 0). 
      - NAME   : values
        TYPES  : Object...
        DESCR  : For each column in the table, you must provide a parameter with a matching type
                 in the same order as the columns are defined.
      EXAMPLES:
      - CODE   : ex_java_dyn_table_add_at
        DESCR  :
      SEE      : >
                See also {@link g_dyn_table_add} to append a row at the end of the table 
                (equivalent to using size() as rowIndex).
  - g_dyn_table_set_row:
      NAMES    : set
      SUMMARY  : Set all values in a row.
      DESCR    : This method replaces all values in a specific row.
      PARAMS:
      - NAME   : rowIndex
        TYPES  : long
        DESCR  : The existing row index where this values should be replaced (starting with 0). 
      - NAME   : values
        TYPES  : Object...
        DESCR  : For each column in the table, you must provide a parameter with a matching type
                 in the same order as the columns are defined.
      EXAMPLES:
      - CODE   : ex_java_dyn_table_set_row
        DESCR  :
  - g_dyn_table_remove_row:
      NAMES    : remove
      SUMMARY  : *g_dyn_table_remove_row_summary
      DESCR    : *g_dyn_table_remove_row_descr
      PARAMS:
      - NAME   : rowIndex
        TYPES  : long
        DESCR  : *g_dyn_table_remove_row_param1_descr
      EXAMPLES:
      - CODE   : ex_java_dyn_table_remove
        DESCR  :
  - g_dyn_table_remove_last_row:
      NAMES    : removeLast
      SUMMARY  : *g_dyn_table_remove_last_row_summary
      DESCR    : *g_dyn_table_remove_last_row_descr
      EXAMPLES:
      - CODE   : ex_java_dyn_table_remove_last_row
        DESCR  :

  - g_dyn_table_add_int:
      NAMES    : adjust
      SUMMARY  : *g_dyn_table_add_int_summary
      DESCR    : *g_dyn_table_add_int_descr
      PARAMS:
      - NAME   : columnIndex
        TYPES  : long
        DESCR  : *g_dyn_table_add_int_parm1_descr
      - NAME   : value
        TYPES  : long
        DESCR  : *g_dyn_table_add_int_parm2_descr
      EXAMPLES:
      - CODE   : ex_java_dyn_table_adjust
        DESCR  :

- Cells:
  METHODS:
  - g_dyn_table_get_bool:
  - g_dyn_table_get_int:
  - g_dyn_table_get_float:
  - g_dyn_table_get_double:
  - g_dyn_table_get_date:
  - g_dyn_table_get_string:
  - g_dyn_table_get_binary:
  - g_dyn_table_get_binary2:
  - g_dyn_table_get_mixed:
  - g_dyn_table_get_mixed_type:
  - g_dyn_table_get_subtable:
      TITLE    : get*
      NAMES    : [getBoolean, getLong, getFloat, getDouble, getDate, getString, 
                  getBinaryByteBuffer, getBinaryByteArray, getMixed, getMixedType, 
                  getSubtable]
      SUMMARY  : *g_dyn_table_get_xxx_summary
      DESCR    : *g_dyn_table_get_xxx_descr
      SIGNATURE: |
                 boolean       getBoolean(long columnIndex, long rowIndex)
                 long          getLong(long columnIndex, long rowIndex)
                 float         getFloat(long columnIndex, long rowIndex)
                 double        getDouble(long columnIndex, long rowIndex)
                 Date          getDate(long columnIndex, long rowIndex)
                 String        getString(long columnIndex, long rowIndex)
                 ByteBuffer    getBinaryByteBuffer(long columnIndex, long rowIndex)
                 byte[]        getBinaryByteArray(long columnIndex, long rowIndex)
                 Mixed         getMixed(long columnIndex, long rowIndex)
                 ColumnType    getMixedType(long columnIndex, long rowIndex)
                 Table         getSubtable(long columnIndex, long rowIndex)
      PARAMS:
      - NAME   : columnIndex
        TYPES  : long
        DESCR  : *g_dyn_table_get_xxx_parm1_descr
      - NAME   : rowIndex
        TYPES  : long
        DESCR  : *g_dyn_table_get_xxx_parm2_descr
      RETURN:
        TYPES  : [long, float, double, boolean, Date, String, ByteBuffer, "byte[]", 
                  Mixed, ColumnType, Table]
        DESCR  : *g_dyn_table_get_xxx_return_descr
      THROWS:                     
      - EXCEPT : ArrayIndexOutOfBoundsException
        DESCR  : *java_array_out_of_bounds_exception_text
      - EXCEPT : IllegalArgumentException
        DESCR  : Throws exception if column type does not match the method used to access the value
      EXAMPLES:
      - CODE   : ex_java_dyn_table_get
        DESCR  :
  - g_dyn_table_set_int:
#  - g_dyn_table_set_enum:
  - g_dyn_table_set_float:
  - g_dyn_table_set_double:
  - g_dyn_table_set_bool:
  - g_dyn_table_set_date:
  - g_dyn_table_set_string:
  - g_dyn_table_set_binary:
  - g_dyn_table_set_binary2:
  - g_dyn_table_set_mixed:
      TITLE    : set*
      NAMES    : [setLong, setFloat, setDouble, setBoolean, setDate, setString, 
                  setBinaryByteBuffer, setBinaryByteArray, setMixed] 
      SUMMARY  : *g_dyn_table_set_xxx_summary
      DESCR    : *g_dyn_table_set_xxx_descr
      SIGNATURE: |
                 setBoolean(long columnIndex, long rowIndex, boolean value)
                 setLong(long columnIndex, long rowIndex, long value)
                 setDate(long columnIndex, long rowIndex, Date value)
                 setFloat(long columnIndex, long rowIndex, float value)
                 setDouble(long columnIndex, long rowIndex, double value)
                 setString(long columnIndex, long rowIndex, String value)
                 setBinaryByteBuffer(long columnIndex, long rowIndex, ByteBuffer value)
                 setBinaryByteArray(long columnIndex, long rowIndex, byte[] value)
                 setMixed(long columnIndex, long rowIndex, Mixed value)
      PARAMS:
      - NAME   : columnIndex
        TYPES  : longfrom
        DESCR  : *g_dyn_table_get_xxx_parm1_descr
      - NAME   : rowIndex
        TYPES  : long
        DESCR  : *g_dyn_table_get_xxx_parm2_descr
      - NAME   : value
        TYPES  : [long, float, double, boolean, Date, String, ByteBuffer, "byte[]", Mixed]
        DESCR  : *g_dyn_table_set_xxx_parm3_descr
      THROWS:                     
      - EXCEPT : ArrayIndexOutOfBoundsException
        DESCR  : *java_array_out_of_bounds_exception_text
      EXAMPLES:
      - CODE   : ex_java_dyn_table_set
        DESCR  :
      SEE      : See alse {@link g_dyn_table_set_row} to set all values in a row at ones.

  - g_dyn_table_get_subtable_size:
      NAMES    : getSubtableSize
      SUMMARY  : *g_dyn_table_get_subtable_size_summary
      DESCR    : *g_dyn_table_get_subtable_size_descr
      PARAMS:
      - NAME   : columnIndex
        TYPES  : long
        DESCR  : *g_dyn_table_get_xxx_parm1_descr
      - NAME   : rowIndex
        TYPES  : long
        DESCR  : *g_dyn_table_get_xxx_parm2_descr
      RETURN:
        TYPES  : long
        DESCR  : *g_dyn_table_get_subtable_size_return_descr
      EXAMPLES:
      - CODE   : ex_java_dyn_table_get_subtable
        DESCR  :
  - g_dyn_table_clear_subtable:
      NAMES    : clearSubtable
      SUMMARY  : *g_dyn_table_clear_subtable_summary
      DESCR    : *g_dyn_table_clear_subtable_descr
      PARAMS:
      - NAME   : columnIndex
        TYPES  : long
        DESCR  : *g_dyn_table_get_xxx_parm1_descr
      - NAME   : rowIndex
        TYPES  : long
        DESCR  : *g_dyn_table_get_xxx_parm2_descr
      EXAMPLES:
      - CODE   : ex_java_dyn_table_clear_subtable
        DESCR  :

        
- Searching:
  METHODS:
# TODO: Add lookup()
#  - g_dyn_table_lookup:
#      NAMES    : lookup
#      SUMMARY  : *g_dyn_table_lookup_summary
#      DESCR    : *g_dyn_table_lookup_descr
#      PARAMS:
#      - NAME   : value
#        TYPES  : String
#        DESCR  : The value to search for.
#      RETURN:
#        TYPES  : long
#        DESCR  : The row index or -1 if there is no match.
#      EXAMPLES:
#      - CODE   : ex_java_dyn_table_lookup
#        DESCR  :
  - g_dyn_table_find_first_int:
  - g_dyn_table_find_first_float:
  - g_dyn_table_find_first_double:  
  - g_dyn_table_find_first_bool:
  - g_dyn_table_find_first_date:
  - g_dyn_table_find_first_string:
      NAMES    : [findFirstLong, findFirstFloat, findFirstDouble, 
                  findFirstBoolean, findFirstDate, findFirstString] 
      TITLE    : findFirst*
      SUMMARY  : *g_dyn_table_find_first_xxx_summary
      DESCR    : *g_dyn_table_find_first_xxx_descr
      SIGNATURE: |
                 long findFirstLong(long columnIndex, long value)
                 long findFirstFloat(long columnIndex, float value)
                 long findFirstDouble(long columnIndex, double value)
                 long findFirstBoolean(long columnIndex, boolean value)
                 long findFirstDate(long columnIndex, Date value)
                 long findFirstString(long columnIndex, String value)
      PARAMS:
      - NAME   : columnIndex
        TYPES  : long
        DESCR  : *g_dyn_table_find_first_xxx_parm1_descr
      - NAME   : value
        TYPES  : [long, float, double, boolean, Date, String]
        DESCR  : *g_dyn_table_find_first_xxx_parm2_descr
      RETURN:
        TYPES  : long
        DESCR  : The row index or -1 if there is no match.
      THROWS:    
      - EXCEPT : IllegalArgumentException
        DESCR  : Throws exception if used method does not match the column type
      EXAMPLES:
      - CODE   : ex_java_dyn_table_find_first
        DESCR  :
  - g_dyn_table_find_all_int:
  - g_dyn_table_find_all_float:
  - g_dyn_table_find_all_double:
  - g_dyn_table_find_all_bool:
  - g_dyn_table_find_all_date:
  - g_dyn_table_find_all_string:
      NAMES    : [findAllLong, findAllFloat, findAllDouble, 
                  findAllBoolean, findAllDate, findAllString] 
      TITLE    : findAll*
      SUMMARY  : *g_dyn_table_find_all_xxx_summary
      DESCR    : *g_dyn_table_find_all_xxx_descr
      SIGNATURE: |
                 TableView      findAllLong(long columnIndex, long value);
                 TableView      findAllFloat(long columnIndex, float value);
                 TableView      findAllDouble(long columnIndex, double value);
                 TableView      findAllBoolean(long columnIndex, boolean value);
                 TableView      findAllDate(long columnIndex, Date value);
                 TableView      findAllString(long columnIndex, String value);
      PARAMS:
      - NAME   : columnIndex
        TYPES  : long
        DESCR  : *g_dyn_table_find_all_xxx_parm1_descr
      - NAME   : value
        TYPES  : [long, float, double, boolean, Date, String]
        DESCR  : *g_dyn_table_find_all_xxx_parm2_descr
      RETURN:
        TYPES  : TableView
        DESCR  : *g_dyn_table_find_all_xxx_return_descr
      THROWS:    
      - EXCEPT : IllegalArgumentException
        DESCR  : Throws exception if used method does not match the column type
      EXAMPLES:
      - CODE   : ex_java_dyn_table_find_all
        DESCR  :
 
# - g_dyn_table_get_sorted_view:
#      NAMES    : get_sorted_view
#      SUMMARY  : *g_dyn_table_get_sorted_view_summary
#      DESCR    : *g_dyn_table_get_sorted_view_desc
#      SIGNATURE: |
#                 TableView      get_sorted_view(long columnIndex, bool ascending=true);
#                 ConstTableView get_sorted_view(long columnIndex, bool ascending=true) const;
#      PARAMS:
#      - NAME   : columnIndex
#        TYPES  : long
#        DESCR  : The column index (starting from 0).
#      - NAME   : ascending
#        TYPES  : boolean
#        DESCR  : *cpp_dyn_table_get_sorted_view_param
#      RETURN:
#        TYPES  : TableView
#        DESCR  : A view.
#      EXAMPLES:
#      - CODE   : ex_java_dyn_table_get_sorted_view
#        DESCR  :
  - g_dyn_table_distinct:
      NAMES    : distinct
      SUMMARY  : *g_dyn_table_distinct_summary
      DESCR    : *g_dyn_table_distinct_desc
      PARAMS:
      - NAME   : columnIndex
        TYPES  : long
        DESCR  : *g_dyn_table_distinct_parm1_desc
      RETURN:
        TYPES  : TableView
        DESCR  : *g_dyn_table_distinct_return_desc
      THROWS:    
      - EXCEPT : UnsupportedOperationException
        DESCR  : Throws exception if column is not indexed
      EXAMPLES:
      - CODE   : ex_java_dyn_table_distinct
        DESCR  :
  - g_dyn_table_where:
#  - g_dyn_table_where_const:
      NAMES    : where
      SUMMARY  : *g_dyn_table_where_summary
      DESCR    : *g_dyn_table_where_descr
      RETURN:
        TYPES  : Query
        DESCR  : *g_dyn_table_where_return_descr
      EXAMPLES:
      - DESCR  :
        CODE   : ex_java_dyn_table_where
        
        
- Aggregates:
  METHODS:
# TODO - g_dyn_table_count_int:
#      NAMES    : countInt
#      SUMMARY  : *g_dyn_table_count_summary
#      DESCR    : *g_dyn_table_count_descr
#                 This method counts the number of rows matching a value. It is useful
#                 to determine the number briefly compared to using a {@link class_dyn_query}
#                 object.
#      CONST    : True
#      PARAMS:
#      - NAME   : columnIndex
#        TYPES  : long
#        DESCR  : The column index (starting from 0).
#      - NAME   : target
#        TYPES  : long
#        DESCR  : The value.
#      RETURN:
#        TYPES  : long
#        DESCR  : The number of rows.
#      EXAMPLES:
#      - CODE   : ex_java_dyn_table_count
#        DESCR  :
        
  - g_dyn_table_sum:
  - g_dyn_table_sum_float:
  - g_dyn_table_sum_double:
      TITLE    : sum*
      NAMES    : [sum, sumFloat, sumDouble]
      SUMMARY  : *g_dyn_table_sum_summary
      DESCR    : *g_dyn_table_sum_descr
      SIGNATURE: |
                 long   sum(long columnIndex)
                 double sumFloat(long columnIndex)
                 double sumDouble(long columnIndex)
      PARAMS:
      - NAME   : columnIndex
        TYPES  : long
        DESCR  : *g_dyn_table_sum_parm1_descr
      RETURN:
        TYPES  : [long, double]
        DESCR  : *g_dyn_table_sum_return_descr
      EXAMPLES:
      - CODE   : ex_java_dyn_table_sum
        DESCR  :
  - g_dyn_table_maximum:
  - g_dyn_table_maximum_float:
  - g_dyn_table_maximum_double:
      TITLE    : maximum*
      NAMES    : [maximum, maximumFloat, maximumDouble]
      SUMMARY  : *g_dyn_table_maximum_summary
      DESCR    : *g_dyn_table_maximum_descr
      SIGNATURE: |
                 long   maximum(long columnIndex)
                 float  maximumFloat(long columnIndex)
                 double maximumDouble(long columnIndex)
      CONST    : True
      PARAMS:
      - NAME   : columnIndex
        TYPES  : long
        DESCR  : Column index.
      RETURN:
        TYPES  : [long, float, double]
        DESCR  : The maximum value.
      EXAMPLES:
      - CODE   : ex_java_dyn_table_maximum
        DESCR  :
  - g_dyn_table_minimum:
  - g_dyn_table_minimum_float:
  - g_dyn_table_minimum_double:
      TITLE    : minimum*
      NAMES    : [minimum, minimumFloat, minimumDouble]
      SUMMARY  : *g_dyn_table_minimum_summary
      DESCR    : *g_dyn_table_minimum_descr
      SIGNATURE: |
                 long   minimum(long columnIndex)
                 float  minimumFloat(long columnIndex)
                 double minimumDouble(long columnIndex)
      PARAMS:
      - NAME   : columnIndex
        TYPES  : long
        DESCR  : Column index.
      RETURN:
        TYPES  : [long, float, double]
        DESCR  : The minimum value.
      EXAMPLES:
      - CODE   : ex_java_dyn_table_minimum
        DESCR  :
  - g_dyn_table_average:
  - g_dyn_table_average_float:
  - g_dyn_table_average_double:
      TITLE    : average* 
      NAMES    : [average, averageFloat, averageDouble]
      SUMMARY  : *g_dyn_table_average_summary
      DESCR    : *g_dyn_table_average_descr
      SIGNATURE: |
                 double average(long columnIndex)
                 double averageFloat(long columnIndex)
                 double averageDouble(long columnIndex)
      PARAMS:
      - NAME   : columnIndex
        TYPES  : long
        DESCR  : Column index.
      RETURN:
        TYPES  : double
        DESCR  : The average.
      EXAMPLES:
      - CODE   : ex_java_dyn_table_average
        DESCR  :
        

- Dump:
  METHODS:
  - g_dyn_table_to_json:
      NAMES    : toJson
      SUMMARY  : *g_dyn_table_to_json_summary
      DESCR    : *g_dyn_table_to_json_descr
      RETURN:
        TYPES  : String
        DESCR  : A string containing the JSON representation of the table.
      EXAMPLES:
      - CODE   : ex_java_dyn_table_to_json
        DESCR  :

  - g_dyn_table_to_string:
      NAME     : toString
  - g_dyn_table_to_string_2:
      NAME     : toString
      TITLE    : toString
      SUMMARY  : *g_dyn_table_to_string_summary
      DESCR    : *g_dyn_table_to_string_descr
      SIGNATURE: |
                 String toString()
                 String toString(long maxRows)
      PARAMS:
      - NAME   : maxRows
        TYPES  : long
        DESCR  : The maxinum number of rows to convert. -1 will convert all rows.
                 If no parameter is used, the first 500 rows are converted.
      RETURN:
        TYPES  : String
        DESCR  : &java_dyn_table_to_string_return_descr
                 String representation of the table.
      EXAMPLES:
      - CODE   : ex_java_dyn_table_to_string
        DESCR  :

  - g_dyn_table_row_to_string:
      NAMES    : rowToString
      SUMMARY  : *g_dyn_table_row_to_string_summary
      DESCR    : *g_dyn_table_row_to_string_descr
      PARAMS:
      - NAME   : rowIndex
        TYPES  : long
        DESCR  : *g_dyn_table_row_to_string_parm1_descr
      RETURN:
        TYPES  : String
        DESCR  : *java_dyn_table_to_string_return_descr
      EXAMPLES:
      - CODE   : ex_java_dyn_table_to_string
        DESCR  :<|MERGE_RESOLUTION|>--- conflicted
+++ resolved
@@ -152,17 +152,10 @@
       PARAMS:
       - NAME   : type
         TYPES  : ColumnType
-<<<<<<< HEAD
-        DESCR  : find new text
-      - NAME   : name
-        TYPES  : String
-        DESCR  : find new text
-=======
         DESCR  : *g_dyn_table_add_column_param1_descr
       - NAME   : name
         TYPES  : String
         DESCR  : *g_dyn_table_add_column_param2_descr
->>>>>>> 4aff86b8
       RETURN:
         TYPES  : long
         DESCR  : *g_dyn_table_add_column_return_descr
