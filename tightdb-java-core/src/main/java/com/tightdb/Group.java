package com.tightdb;

import java.io.File;
import java.io.IOException;
import java.nio.ByteBuffer;

import com.tightdb.internal.CloseMutex;
import com.tightdb.typed.TightDB;

/**
 * This class is used to serialize tables to either disk or memory. It consists
 * of a collection of tables.
 */
public class Group {

    static {
        TightDB.loadLibrary();
    }

    //
    // Group construction and destruction
    //
    
    private void checkNativePtr() {
        if (this.nativePtr == 0)
            // FIXME: It is wrong to assume that a null pointer means 'out
            // of memory'. An out of memory condition in
            // createNative() must be handled by having createNative()
            // throw OutOfMemoryError.
            throw new OutOfMemoryError("Out of native memory.");
    }

    public Group() {
        this.nativePtr = createNative();
        checkNativePtr();
    }

    protected native long createNative();

    public enum OpenMode {
    	// Below values must match the values in tightdb::group::OpenMode in C++
    	READ_ONLY(0), 
    	READ_WRITE(1), 
    	READ_WRITE_NO_CREATE(2);
    	private int value;
    	private OpenMode(int value) {
    		this.value = value;
    	}
    };

    public Group(String filepath, OpenMode mode) {
        this.nativePtr = createNative(filepath, mode.value);
        checkNativePtr();
    }

    protected native long createNative(String filepath, int value);

    public Group(String filepath) {
        this(filepath, OpenMode.READ_ONLY);
    }

    public Group(File file) {
        this(file.getAbsolutePath(), file.canWrite() ? OpenMode.READ_WRITE : OpenMode.READ_ONLY);
    }


    public Group(byte[] data) {
        if (data != null) {
            this.nativePtr = createNative(data);
            checkNativePtr();
        } else {
            throw new IllegalArgumentException();
        }
    }

    protected native long createNative(byte[] data);

    public Group(ByteBuffer buffer) {
        if (buffer != null) {
            this.nativePtr = createNative(buffer);
            checkNativePtr();
        } else {
            throw new IllegalArgumentException();
        }
    }

    protected native long createNative(ByteBuffer buffer);

    protected Group(long nativePtr, boolean immutable) {
        this.immutable = immutable;
        this.nativePtr = nativePtr;
        checkNativePtr();
    }

    protected void finalize() {
        // System.err.println("FINALIZE GROUP -------------- this " + this +
        // "   native " + nativePtr);
        close();
    }

    public void close() {
        synchronized (CloseMutex.getInstance()) {
            if (nativePtr != 0) {
                nativeClose(nativePtr);
                nativePtr = 0;
            }
        }
    }

    protected native void nativeClose(long nativeGroupPtr);

    //
    // Group methods
    //

    private void verifyGroupIsValid() {
    	if (nativePtr == 0)
            throw new IllegalStateException("Illegal to call methods on a closed Group.");    		
    }
    
<<<<<<< HEAD
    public boolean equals(Object group) {
    	if (!(group instanceof Group))
    		return false;
		return nativeEquals(nativePtr, ((Group)group).nativePtr);
    }
    
    protected native boolean nativeEquals(long nativeGroupPtr, long compareToGroupPtr);
=======
    
    protected native boolean nativeEquals(long nativeGroupPtr, long nativeGroupToComparePtr);
>>>>>>> e2326ee7
    
    public long size() {
    	verifyGroupIsValid();
		return nativeSize(nativePtr);
    }

    protected native long nativeSize(long nativeGroupPtr);

    /**
     * Checks whether table exists in the Group.
     *
     * @param name
     *            The name of the table.
     * @return true if the table exists, otherwise false.
     */
    public boolean hasTable(String name) {
    	verifyGroupIsValid();
    	if (name == null)
            return false;
        return nativeHasTable(nativePtr, name);
    }

    protected native boolean nativeHasTable(long nativeGroupPtr, String name);

    public String getTableName(int index) {
    	verifyGroupIsValid();
        long cnt = size();
        if (index < 0 || index >= cnt) {
            throw new IndexOutOfBoundsException(
                    "Table index argument is out of range. possible range is [0, "
                    + (cnt - 1) + "]");
        }
        return nativeGetTableName(nativePtr, index);
    }

    protected native String nativeGetTableName(long nativeGroupPtr, int index);

    /**
     * Returns a table with the specified name.
     *
     * @param name
     *            The name of the table.
     * @return The table if it exists, otherwise create it.
     */
    public Table getTable(String name) {
    	verifyGroupIsValid();
    	if (name == null || name == "")
    		throw new IllegalArgumentException("Invalid name. Name must be a non-empty string.");
        if (immutable)
            if (!hasTable(name))
                throwImmutable();
        return new Table(this, nativeGetTableNativePtr(nativePtr, name), immutable);
    }

    protected native long nativeGetTableNativePtr(long nativeGroupPtr, String name);

    /**
     * Writes the group to the specific file on the disk.
     *
     * @param fileName
     *            The file of the file.
     * @throws IOException
     */
    public void writeToFile(String fileName) throws IOException {
    	verifyGroupIsValid();
        if (fileName == null)
            throw new IllegalArgumentException("fileName is null");
        File file = new File(fileName);
        writeToFile(file);
    }

    protected native void nativeWriteToFile(long nativeGroupPtr, String fileName)
            throws IOException;
    
    /**
     * Serialize the group to the specific file on the disk.
     *
     * @param file
     *            A File object representing the file.
     * @throws IOException 
     */
    public void writeToFile(File file) throws IOException {
    	verifyGroupIsValid();
        nativeWriteToFile(nativePtr, file.getAbsolutePath());
    }

    protected static native long nativeLoadFromMem(byte[] buffer);

    /**
     * Serialize the group to a memory buffer. The byte[] is owned by the JVM.
     *
     * @return Binary array of the serialized group.
     */
    public byte[] writeToMem() {
    	verifyGroupIsValid();
        return nativeWriteToMem(nativePtr);
    }

    protected native byte[] nativeWriteToMem(long nativeGroupPtr);
/*
 * TODO: Find a way to release the malloc'ed native memory automatically

    public ByteBuffer writeToByteBuffer() {
    	verifyGroupIsValid();
        return nativeWriteToByteBuffer(nativePtr);
    }

    protected native ByteBuffer nativeWriteToByteBuffer(long nativeGroupPtr);
*/

    public void commit() {
<<<<<<< HEAD
    	verifyGroupIsValid();
        nativeCommit(nativePtr);    	
    }
    
    protected native void nativeCommit(long nativeGroupPtr);
    
=======
        verifyGroupIsValid();
        nativeCommit(nativePtr);
    }

    public String toJson() {
        return nativeToJson(nativePtr);
    }

    protected native String nativeToJson(long nativeGroupPtr);

    public String toString() {
        return nativeToString(nativePtr);
    }
    
    protected native void nativeCommit(long nativeGroupPtr);

    protected native String nativeToString(long nativeGroupPtr);
        
    public boolean equals(Object other) {
        if (other == null)
            return false;
        if (other == this)
            return true;
        if (!(other instanceof Group))
            return false;
        
        Group otherGroup = (Group) other;
        return nativeEquals(nativePtr, otherGroup.nativePtr);
    }

>>>>>>> e2326ee7
    private void throwImmutable() {
        throw new IllegalStateException("Mutable method call during read transaction.");
    }

    protected long nativePtr;
    protected boolean immutable = false;
}<|MERGE_RESOLUTION|>--- conflicted
+++ resolved
@@ -118,18 +118,8 @@
             throw new IllegalStateException("Illegal to call methods on a closed Group.");    		
     }
     
-<<<<<<< HEAD
-    public boolean equals(Object group) {
-    	if (!(group instanceof Group))
-    		return false;
-		return nativeEquals(nativePtr, ((Group)group).nativePtr);
-    }
-    
-    protected native boolean nativeEquals(long nativeGroupPtr, long compareToGroupPtr);
-=======
     
     protected native boolean nativeEquals(long nativeGroupPtr, long nativeGroupToComparePtr);
->>>>>>> e2326ee7
     
     public long size() {
     	verifyGroupIsValid();
@@ -241,14 +231,6 @@
 */
 
     public void commit() {
-<<<<<<< HEAD
-    	verifyGroupIsValid();
-        nativeCommit(nativePtr);    	
-    }
-    
-    protected native void nativeCommit(long nativeGroupPtr);
-    
-=======
         verifyGroupIsValid();
         nativeCommit(nativePtr);
     }
@@ -279,7 +261,6 @@
         return nativeEquals(nativePtr, otherGroup.nativePtr);
     }
 
->>>>>>> e2326ee7
     private void throwImmutable() {
         throw new IllegalStateException("Mutable method call during read transaction.");
     }
