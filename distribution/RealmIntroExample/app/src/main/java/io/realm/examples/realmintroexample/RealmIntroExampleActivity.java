--- conflicted
+++ resolved
@@ -66,16 +66,11 @@
         showStatus("Performing basic Read/Write operation...");
 
         // Open a default realm
-        Realm realm = new Realm(this);
+        Realm realm = Realm.getInstance(this);
 
         // Add a person in a write transaction
-<<<<<<< HEAD
-        realm.beginWrite();
-        Person person = realm.create(Person.class);
-=======
         realm.beginTransaction();
         Person person = realm.createObject(Person.class);
->>>>>>> d8f6e281
         person.setName("Happy Person");
         person.setAge(14);
         realm.commitTransaction();
@@ -88,7 +83,7 @@
     private void basicQuery() throws java.io.IOException {
         showStatus("\nPerforming basic Query operation...");
 
-        Realm realm = new Realm(this);
+        Realm realm = Realm.getInstance(this);
         showStatus("Number of persons: " + realm.allObjects(Person.class).size());
         RealmResults<Person> results = realm.where(Person.class).equalTo("age", 99).findAll();
         showStatus("Size of result set: " + results.size());
@@ -98,7 +93,7 @@
         showStatus("\nPerforming basic Update operation...");
 
         // Open a default realm
-        Realm realm = new Realm(this);
+        Realm realm = Realm.getInstance(this);
 
         // Get the first object
         Person person = realm.where(Person.class).findFirst();
@@ -123,19 +118,26 @@
         String status = "\nPerforming complex Read/Write operation...";
 
         // Open a default realm
-        Realm realm = new Realm(this);
+        Realm realm = Realm.getInstance(this);
 
         // Add ten persons in one write transaction
         realm.beginWrite();
-        Dog fido = realm.create(Dog.class);
+        Dog fido = realm.createObject(Dog.class);
         fido.setName("fido");
         for (int i = 0; i < 10; i++) {
-            Person person = realm.create(Person.class);
+            Person person = realm.createObject(Person.class);
             person.setName("Person no. " + i);
             person.setAge(i);
             person.setDog(fido);
+
+            // The field tempReference is annotated with @Ignore.
+            // This means setTempReference sets the Person tempReference
+            // field directly. The tempReference is NOT saved as part of
+            // the RealmObject:
+            person.setTempReference(42);
+
             for (int j = 0; j < i; j++) {
-                Cat cat = realm.create(Cat.class);
+                Cat cat = realm.createObject(Cat.class);
                 cat.setName("Cat_" + j);
                 person.getCats().add(cat);
             }
@@ -154,6 +156,12 @@
                 dogName = pers.getDog().getName();
             }
             status += "\n" + pers.getName() + ":" + pers.getAge() + " : " + dogName + " : " + pers.getCats().size();
+
+            // The field tempReference is annotated with @Ignore
+            // Though we initially set its value to 42, it has
+            // not been saved as part of the Person RealmObject:
+            assert(pers.getTempReference() == 0);
+
         }
 
         return status;
@@ -162,7 +170,7 @@
     private String complexQuery() throws IOException {
         String status = "\n\nPerforming complex Query operation...";
 
-        Realm realm = new Realm(this);
+        Realm realm = Realm.getInstance(this);
         status += "\nNumber of persons: " + realm.allObjects(Person.class).size();
 
         // Find all persons where age between 7 and 9 and name begins with "Person".
