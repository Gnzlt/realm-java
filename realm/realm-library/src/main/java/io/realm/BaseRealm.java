/*
 * Copyright 2015 Realm Inc.
 *
 * Licensed under the Apache License, Version 2.0 (the "License");
 * you may not use this file except in compliance with the License.
 * You may obtain a copy of the License at
 *
 * http://www.apache.org/licenses/LICENSE-2.0
 *
 * Unless required by applicable law or agreed to in writing, software
 * distributed under the License is distributed on an "AS IS" BASIS,
 * WITHOUT WARRANTIES OR CONDITIONS OF ANY KIND, either express or implied.
 * See the License for the specific language governing permissions and
 * limitations under the License.
 *
 */

package io.realm;

import android.os.Handler;
import android.os.Looper;

import java.io.Closeable;
import java.io.File;
import java.lang.ref.ReferenceQueue;
import java.lang.ref.WeakReference;
import java.util.ArrayList;
import java.util.Arrays;
import java.util.HashMap;
import java.util.Iterator;
import java.util.List;
import java.util.Map;
import java.util.concurrent.ConcurrentHashMap;
import java.util.concurrent.CopyOnWriteArrayList;

import io.realm.exceptions.RealmEncryptionNotSupportedException;
import io.realm.exceptions.RealmMigrationNeededException;
import io.realm.internal.ColumnIndices;
import io.realm.internal.ColumnInfo;
import io.realm.internal.RealmProxyMediator;
import io.realm.internal.SharedGroup;
import io.realm.internal.SharedGroupManager;
import io.realm.internal.Table;
import io.realm.internal.TableView;
import io.realm.internal.UncheckedRow;
import io.realm.internal.Util;
import io.realm.internal.android.DebugAndroidLogger;
import io.realm.internal.android.ReleaseAndroidLogger;
import io.realm.internal.async.RealmThreadPoolExecutor;
import io.realm.internal.log.RealmLog;

/**
 * Base class for all Realm instances.
 *
 * @see io.realm.Realm
 */
abstract class BaseRealm implements Closeable {
    protected static final long UNVERSIONED = -1;
    private static final String INCORRECT_THREAD_CLOSE_MESSAGE = "Realm access from incorrect thread. Realm instance can only be closed on the thread it was created.";
    private static final String INCORRECT_THREAD_MESSAGE = "Realm access from incorrect thread. Realm objects can only be accessed on the thread they were created.";
    private static final String CLOSED_REALM_MESSAGE = "This Realm instance has already been closed, making it unusable.";
    private static final String DIFFERENT_KEY_MESSAGE = "Wrong key used to decrypt Realm.";

    // Map between all Realm file paths and all known configurations pointing to that file.
    protected static final Map<String, List<RealmConfiguration>> globalPathConfigurationCache =
            new HashMap<String, List<RealmConfiguration>>();

    // Reference count on currently open Realm instances (both normal and dynamic).
    protected static final Map<String, Integer> globalRealmFileReferenceCounter = new HashMap<String, Integer>();

    // Map between a Handler and the canonical path to a Realm file
    protected static final Map<Handler, String> handlers = new ConcurrentHashMap<Handler, String>();

    // Caches Dynamic Class objects given as Strings (both model classes and proxy classes) to Realm Tables
    private final Map<String, Table> dynamicClassToTable = new HashMap<String, Table>();

    // Caches Class objects (both model classes and proxy classes) to Realm Tables
    private final Map<Class<? extends RealmObject>, Table> classToTable = new HashMap<Class<? extends RealmObject>, Table>();

    // thread pool for all async operations (Query & transaction)
    static final RealmThreadPoolExecutor asyncQueryExecutor = RealmThreadPoolExecutor.getInstance();

    protected final List<WeakReference<RealmChangeListener>> changeListeners =
            new CopyOnWriteArrayList<WeakReference<RealmChangeListener>>();

    protected long threadId;
    protected RealmConfiguration configuration;
    protected SharedGroupManager sharedGroupManager;
    protected boolean autoRefresh;
    Handler handler;
    ColumnIndices columnIndices;
    HandlerController handlerController;

    static {
        RealmLog.add(BuildConfig.DEBUG ? new DebugAndroidLogger() : new ReleaseAndroidLogger());
    }

    protected BaseRealm(RealmConfiguration configuration, boolean autoRefresh) {
        this.threadId = Thread.currentThread().getId();
        this.configuration = configuration;
        this.sharedGroupManager = new SharedGroupManager(configuration);
        setAutoRefresh(autoRefresh);
    }

    /**
     * Sets the auto-refresh status of the Realm instance.
     * <p>
     * Auto-refresh is a feature that enables automatic update of the current Realm instance and all its derived objects
     * (RealmResults and RealmObjects instances) when a commit is performed on a Realm acting on the same file in
     * another thread. This feature is only available if the Realm instance lives is a {@link android.os.Looper} enabled
     * thread.
     *
     * @param autoRefresh {@code true} will turn auto-refresh on, {@code false} will turn it off.
     */
    public void setAutoRefresh(boolean autoRefresh) {
        checkIfValid();
        if (autoRefresh && Looper.myLooper() == null) {
            throw new IllegalStateException("Cannot set auto-refresh in a Thread without a Looper");
        }

        if (autoRefresh && !this.autoRefresh) { // Switch it on
            handlerController = new HandlerController(this);
            handler = new Handler(handlerController);
            handlers.put(handler, configuration.getPath());
        } else if (!autoRefresh && this.autoRefresh && handler != null) { // Switch it off
            removeHandler();
        }
        this.autoRefresh = autoRefresh;
    }

    /**
<<<<<<< HEAD
     * Retrieve the auto-refresh status of the Realm instance.
     *
     * @return the auto-refresh status
=======
     * Retrieves the auto-refresh status of the Realm instance.
     *
     * @return the auto-refresh status.
>>>>>>> 83a6cad6
     */
    public boolean isAutoRefresh() {
        return autoRefresh;
    }

    /**
     * Checks if the Realm is currently in a transaction.
     *
     * @return {@code true} if inside a transaction, {@code false} otherwise.
     */
    public boolean isInTransaction() {
        checkIfValid();
        return !sharedGroupManager.isImmutable();
    }

    /**
     * Adds a change listener to the Realm.
     * <p>
     * The listeners will be executed:
     * <ul>
     * <li>Immediately if a change was committed by the local thread</li>
     * <li>On every loop of a Handler thread if changes were committed by another thread</li>
     * <li>On every call to {@link io.realm.Realm#refresh()}</li>
     * </ul>
     *
     * @param listener the change listener.
     * @see io.realm.RealmChangeListener
     */
    public void addChangeListener(RealmChangeListener listener) {
        checkIfValid();
        for (WeakReference<RealmChangeListener> ref : changeListeners) {
            if (ref.get() == listener) {
                // It has already been added before
                return;
            }
        }

        changeListeners.add(new WeakReference<RealmChangeListener>(listener));
    }

    /**
     * Removes the specified change listener.
     *
     * @param listener the change listener to be removed.
     * @see io.realm.RealmChangeListener
     */
    public void removeChangeListener(RealmChangeListener listener) {
        checkIfValid();
        WeakReference<RealmChangeListener> weakRefToRemove = null;
        for (WeakReference<RealmChangeListener> weakRef : changeListeners) {
            if (listener == weakRef.get()) {
                weakRefToRemove = weakRef;
                // There won't be duplicated entries, checking is done when adding
                break;
            }
        }
        if (weakRefToRemove != null) {
            changeListeners.remove(weakRefToRemove);
        }
    }

    void setHandler (Handler handler) {
        // remove the old one
        handlers.remove(this.handler);
        handlers.put(handler, configuration.getPath());
        this.handler = handler;
    }

    /**
     * Removes all user-defined change listeners.
     *
     * @see io.realm.RealmChangeListener
     */
    public void removeAllChangeListeners() {
        checkIfValid();
        changeListeners.clear();
    }

    /**
     * Removes and stops the current thread handler as gracefully as possible.
     */
    protected void removeHandler() {
        handlers.remove(handler);
        // Warning: This only clears the Looper queue. Handler.Callback is not removed.
        handler.removeCallbacksAndMessages(null);
        this.handler = null;
    }

    protected void sendNotifications() {
        Iterator<WeakReference<RealmChangeListener>> iterator = changeListeners.iterator();
        List<WeakReference<RealmChangeListener>> toRemoveList = null;
        while (iterator.hasNext()) {
            WeakReference<RealmChangeListener> weakRef = iterator.next();
            RealmChangeListener listener = weakRef.get();
            if (listener == null) {
                if (toRemoveList == null) {
                    toRemoveList = new ArrayList<WeakReference<RealmChangeListener>>(changeListeners.size());
                }
                toRemoveList.add(weakRef);
            } else {
                listener.onChange();
            }
        }
        if (toRemoveList != null) {
            changeListeners.removeAll(toRemoveList);
        }
    }

    /**
     * Checks if any open Realm instances are still referencing this file.
     */
    protected static boolean isFileOpen(RealmConfiguration configuration) {
        Integer refCount = globalRealmFileReferenceCounter.get(configuration.getPath());
        return refCount != null && refCount > 0;
    }

    /**
     * Writes a compacted copy of the Realm to the given destination File.
     * <p>
     * The destination file cannot already exist.
     * <p>
     * Note that if this is called from within a transaction it writes the current data, and not the data as it was when
     * the last transaction was committed.
     *
     * @param destination file to save the Realm to.
     * @throws java.io.IOException if any write operation fails.
     */
    public void writeCopyTo(File destination) throws java.io.IOException {
        writeEncryptedCopyTo(destination, null);
    }

    /**
     * Writes a compacted and encrypted copy of the Realm to the given destination File.
     * <p>
     * The destination file cannot already exist.
     * <p>
     * Note that if this is called from within a transaction it writes the current data, and not the data as it was when
     * the last transaction was committed.
     * <p>
     *
<<<<<<< HEAD
     * @param destination File to save the Realm to
     * @param key a 64-byte encryption key
     * @throws java.io.IOException if any write operation fails
=======
     * @param destination file to save the Realm to.
     * @param key a 64-byte encryption key.
     * @throws java.io.IOException if any write operation fails.
>>>>>>> 83a6cad6
     * @throws RealmEncryptionNotSupportedException if the device doesn't support Realm encryption.
     */
    public void writeEncryptedCopyTo(File destination, byte[] key) throws java.io.IOException {
        if (destination == null) {
            throw new IllegalArgumentException("The destination argument cannot be null");
        }
        checkIfValid();
        sharedGroupManager.copyToFile(destination, key);
    }

    /**
     * Refreshes the Realm instance and all the RealmResults and RealmObjects instances coming from it.
     * It also calls the listeners associated to the Realm instance.
     */
    @SuppressWarnings("UnusedDeclaration")
    public void refresh() {
        checkIfValid();
        sharedGroupManager.advanceRead();
        sendNotifications();
    }

    /**
     * Starts a transaction, this must be closed with {@link io.realm.Realm#commitTransaction()} or aborted by
     * {@link io.realm.Realm#cancelTransaction()}. Transactions are used to atomically create, update and delete objects
     * within a Realm.
     * <br>
     * Before beginning the transaction, {@link io.realm.Realm#beginTransaction()} updates the realm in the case of
     * pending updates from other threads.
     * <br>
     * Notice: it is not possible to nest transactions. If you start a transaction within a transaction an exception is
     * thrown.
     */
    public void beginTransaction() {
        checkIfValid();
        sharedGroupManager.promoteToWrite();
    }

    /**
     * All changes since {@link io.realm.Realm#beginTransaction()} are persisted to disk and the Realm reverts back to
     * being read-only. An event is sent to notify all other Realm instances that a change has occurred. When the event
     * is received, the other Realms will get their objects and {@link io.realm.RealmResults} updated to reflect the
     * changes from this commit.
     */
    public void commitTransaction() {
        checkIfValid();
        sharedGroupManager.commitAndContinueAsRead();

        for (Map.Entry<Handler, String> handlerIntegerEntry : handlers.entrySet()) {
            Handler handler = handlerIntegerEntry.getKey();
            String realmPath = handlerIntegerEntry.getValue();

            // Notify at once on thread doing the commit
            if (handler.equals(this.handler)) {
                sendNotifications();
                continue;
            }

            // For all other threads, use the Handler
            // Note there is a race condition with handler.hasMessages() and handler.sendEmptyMessage()
            // as the target thread consumes messages at the same time. In this case it is not a problem as worst
            // case we end up with two REALM_CHANGED messages in the queue.
            if (
                    realmPath.equals(configuration.getPath())            // It's the right realm
                            && !handler.hasMessages(HandlerController.REALM_CHANGED)       // The right message
                            && handler.getLooper().getThread().isAlive() // The receiving thread is alive
                    ) {
                if (!handler.sendEmptyMessage(HandlerController.REALM_CHANGED)) {
                    RealmLog.w("Cannot update Looper threads when the Looper has quit. Use realm.setAutoRefresh(false) " +
                            "to prevent this.");
                }
            }
        }
    }

    /**
     * Reverts all writes (created, updated, or deleted objects) made in the current write transaction and end the
     * transaction.
     * <br>
     * The Realm reverts back to read-only.
     * <br>
     * Calling this when not in a transaction will throw an exception.
     */
    public void cancelTransaction() {
        checkIfValid();
        sharedGroupManager.rollbackAndContinueAsRead();
    }

    /**
     * Checks if a Realm's underlying resources are still available or not getting accessed from the wrong thread.
     */
    protected void checkIfValid() {
        // Check if the Realm instance has been closed
        if (sharedGroupManager == null || !sharedGroupManager.isOpen()) {
            throw new IllegalStateException(BaseRealm.CLOSED_REALM_MESSAGE);
        }

        // Check if we are in the right thread
        if (threadId != Thread.currentThread().getId()) {
            throw new IllegalStateException(BaseRealm.INCORRECT_THREAD_MESSAGE);
        }
    }

    /**
     * Returns the canonical path to where this Realm is persisted on disk.
     *
     * @return the canonical path to the Realm file.
     * @see File#getCanonicalPath()
     */
    public String getPath() {
        return configuration.getPath();
    }

    /**
     * Returns the {@link RealmConfiguration} for this Realm.
     *
<<<<<<< HEAD
     * @return {@link RealmConfiguration} for this Realm.
=======
     * @return the {@link RealmConfiguration} for this Realm.
>>>>>>> 83a6cad6
     */
    public RealmConfiguration getConfiguration() {
        return configuration;
    }

    /**
     * Returns the schema version for this Realm.
     *
<<<<<<< HEAD
     * @return The schema version for the Realm file backing this Realm.
=======
     * @return the schema version for the Realm file backing this Realm.
>>>>>>> 83a6cad6
     */
    public long getVersion() {
        if (!sharedGroupManager.hasTable("metadata")) {
            return UNVERSIONED;
        }
        Table metadataTable = sharedGroupManager.getTable("metadata");
        return metadataTable.getLong(0, 0);
    }

    /**
     * Closes the Realm instance and all its resources.
     * <p>
     * It's important to always remember to close Realm instances when you're done with it in order not to leak memory,
     * file descriptors or grow the size of Realm file out of measure.
     */
    @Override
    public void close() {
        if (this.threadId != Thread.currentThread().getId()) {
            throw new IllegalStateException(INCORRECT_THREAD_CLOSE_MESSAGE);
        }

        Map<RealmConfiguration, Integer> localRefCount = getLocalReferenceCount();
        String canonicalPath = configuration.getPath();
        Integer references = localRefCount.get(configuration);
        if (references == null) {
            references = 0;
        }
        if (sharedGroupManager != null && references == 1) {
            lastLocalInstanceClosed();
            sharedGroupManager.close();
            sharedGroupManager = null;
            releaseFileReference(configuration);
        }

        int refCount = references - 1;
        if (refCount < 0) {
            RealmLog.w("Calling close() on a Realm that is already closed: " + canonicalPath);
        }
        localRefCount.put(configuration, Math.max(0, refCount));

        if (handler != null && refCount <= 0) {
            removeHandler();
        }
    }

    /**
     * Checks if the {@link io.realm.Realm} instance has already been closed.
     *
     * @return {@code true} if closed, {@code false} otherwise.
     */
    public boolean isClosed() {
        if (this.threadId != Thread.currentThread().getId()) {
            throw new IllegalStateException(INCORRECT_THREAD_MESSAGE);
        }

        return sharedGroupManager == null || !sharedGroupManager.isOpen();
    }

    /**
     * Checks if this {@link io.realm.Realm} contains any objects.
     *
     * @return {@code true} if empty, @{code false} otherwise.
     */
    public boolean isEmpty() {
        checkIfValid();
        return sharedGroupManager.getTransaction().isObjectTablesEmpty();
    }

    /**
     * Returns the ThreadLocal reference counter for this Realm.
     */
    protected abstract Map<RealmConfiguration, Integer> getLocalReferenceCount();

    /**
     * Callback when the last ThreadLocal instance of this Realm type has been closed.
     */
    protected abstract void lastLocalInstanceClosed();

    /**
<<<<<<< HEAD
     * Acquire a reference to the Realm file referenced in the given configuration.
=======
     * Acquires a reference to the given Realm file.
>>>>>>> 83a6cad6
     */
    static synchronized void acquireFileReference(RealmConfiguration configuration) {
        String path = configuration.getPath();
        Integer refCount = globalRealmFileReferenceCounter.get(path);
        if (refCount == null) {
            refCount = 0;
        }
        globalRealmFileReferenceCounter.put(path, refCount + 1);
    }

    /**
     * Releases a reference to the Realm file. If reference count reaches 0 any cached configurations will be removed.
     */
    static synchronized void releaseFileReference(RealmConfiguration configuration) {
        String canonicalPath = configuration.getPath();
        List<RealmConfiguration> pathConfigurationCache = globalPathConfigurationCache.get(canonicalPath);
        pathConfigurationCache.remove(configuration);
        if (pathConfigurationCache.isEmpty()) {
            globalPathConfigurationCache.remove(canonicalPath);
        }

        Integer refCount = globalRealmFileReferenceCounter.get(canonicalPath);
        if (refCount == null || refCount == 0) {
            throw new IllegalStateException("Trying to release a Realm file that is already closed");
        }
        globalRealmFileReferenceCounter.put(canonicalPath, refCount - 1);
    }

    // Public because of migrations
    @Deprecated
    public Table getTable(String className) {
        className = Table.TABLE_PREFIX + className;
        Table table = dynamicClassToTable.get(className);
        if (table == null) {
            if (!sharedGroupManager.hasTable(className)) {
                throw new IllegalArgumentException("The class " + className + " doesn't exist in this Realm.");
            }
            table = sharedGroupManager.getTable(className);
            dynamicClassToTable.put(className, table);
        }
        return table;
    }

    // Public because of migrations
    @Deprecated
    public Table getTable(Class<? extends RealmObject> clazz) {
        Table table = classToTable.get(clazz);
        if (table == null) {
            clazz = Util.getOriginalModelClass(clazz);
            table = sharedGroupManager.getTable(configuration.getSchemaMediator().getTableName(clazz));
            classToTable.put(clazz, table);
        }
        return table;
    }

    boolean hasChanged() {
        return sharedGroupManager.hasChanged();
    }

    // package protected so unit tests can access it
    void setVersion(long version) {
        Table metadataTable = sharedGroupManager.getTable("metadata");
        if (metadataTable.getColumnCount() == 0) {
            metadataTable.addColumn(RealmFieldType.INTEGER, "version");
            metadataTable.addEmptyRow();
        }
        metadataTable.setLong(0, 0, version);
    }

    /**
<<<<<<< HEAD
     * Sort a table using the given field names and sorting directions. If a field name does not
     * exist in the table an {@link IllegalArgumentException} will be thrown.
     */
    protected TableView doMultiFieldSort(String[] fieldNames, Sort sortOrders[], Table table) {
        long columnIndices[] = new long[fieldNames.length];
        for (int i = 0; i < fieldNames.length; i++) {
            String fieldName = fieldNames[i];
            long columnIndex = table.getColumnIndex(fieldName);
            if (columnIndex == -1) {
                throw new IllegalArgumentException(String.format("Field name '%s' does not exist.", fieldName));
            }
            columnIndices[i] = columnIndex;
        }

        return table.getSortedView(columnIndices, sortOrders);
    }

    protected void checkAllObjectsSortedParameters(String[] fieldNames, Sort[] sortOrders) {
        if (fieldNames == null) {
            throw new IllegalArgumentException("fieldNames must be provided.");
        } else if (sortOrders == null) {
            throw new IllegalArgumentException("sortOrders must be provided.");
        }
    }

    protected void checkNotNullFieldName(String fieldName) {
        if (fieldName == null) {
            throw new IllegalArgumentException("fieldName must be provided.");
        }
    }

    /**
     * Make sure that the new configuration doesn't clash with any existing configurations for the
     * Realm.
=======
     * Makes sure that the new configuration doesn't clash with any existing configurations for the Realm.
>>>>>>> 83a6cad6
     *
     * @throws IllegalArgumentException if the new configuration isn't valid.
     */
    protected static synchronized void validateAgainstExistingConfigurations(RealmConfiguration newConfiguration) {

        String realmPath = newConfiguration.getPath();
        List<RealmConfiguration> pathConfigurationCache = globalPathConfigurationCache.get(realmPath);

        if (pathConfigurationCache != null && pathConfigurationCache.size() > 0) {

            // For the current restrictions, it is enough to just check one of the existing configurations.
            RealmConfiguration cachedConfiguration = pathConfigurationCache.get(0);

            // Check that encryption keys aren't different
            if (!Arrays.equals(cachedConfiguration.getEncryptionKey(), newConfiguration.getEncryptionKey())) {
                throw new IllegalArgumentException(DIFFERENT_KEY_MESSAGE);
            }

            // Check schema versions are the same
            if (cachedConfiguration.getSchemaVersion() != newConfiguration.getSchemaVersion()) {
                throw new IllegalArgumentException(String.format("Configurations cannot have different schema versions " +
                                "if used to open the same file. %d vs. %d", cachedConfiguration.getSchemaVersion(),
                        newConfiguration.getSchemaVersion()));
            }

            // Check that schema is the same
            RealmProxyMediator cachedSchema = cachedConfiguration.getSchemaMediator();
            RealmProxyMediator schema = newConfiguration.getSchemaMediator();
            if (!cachedSchema.equals(schema)) {
                throw new IllegalArgumentException("Two configurations with different schemas are trying to open " +
                        "the same Realm file. Their schema must be the same: " + newConfiguration.getPath());
            }

            // Check if the durability is the same
            SharedGroup.Durability cachedDurability = cachedConfiguration.getDurability();
            SharedGroup.Durability newDurability = newConfiguration.getDurability();
            if (!cachedDurability.equals(newDurability)) {
                throw new IllegalArgumentException("A Realm cannot be both in-memory and persisted. Two conflicting " +
                        "configurations pointing to " + newConfiguration.getPath() + " are being used.");
            }
        }
    }

    <E extends RealmObject> E get(Class<E> clazz, long rowIndex) {
        Table table = getTable(clazz);
        UncheckedRow row = table.getUncheckedRow(rowIndex);
        E result = configuration.getSchemaMediator().newInstance(clazz, getColumnInfo(clazz));
        result.row = row;
        result.realm = this;
        return result;
    }

    ColumnInfo getColumnInfo(Class<? extends RealmObject> clazz) {
        final ColumnInfo columnInfo = columnIndices.getColumnInfo(clazz);
        if (columnInfo == null) {
            throw new IllegalStateException("No validated schema information found for " + configuration.getSchemaMediator().getTableName(clazz));
        }
        return columnInfo;
    }


    // Used by RealmList/RealmResults
    // Invariant: if dynamicClassName != null -> clazz == DynamicRealmObject
    <E extends RealmObject> E get(Class<E> clazz, String dynamicClassName, long rowIndex) {
        Table table;
        E result;
        if (dynamicClassName != null) {
            table = getTable(dynamicClassName);
            @SuppressWarnings("unchecked")
            E dynamicObj = (E) new DynamicRealmObject();
            result = dynamicObj;
        } else {
            table = getTable(clazz);
            result = configuration.getSchemaMediator().newInstance(clazz, getColumnInfo(clazz));
        }
        UncheckedRow row = table.getUncheckedRow(rowIndex);
        result.row = row;
        result.realm = this;
        return result;
    }

    /**
     * Deletes the Realm file defined by the given configuration.
     */
    protected static synchronized boolean deleteRealm(RealmConfiguration configuration) {
        if (isFileOpen(configuration)) {
            throw new IllegalStateException("It's not allowed to delete the file associated with an open Realm. " +
                    "Remember to close() all the instances of the Realm before deleting its file.");
        }

        boolean realmDeleted = true;
        String canonicalPath = configuration.getPath();
        File realmFolder = configuration.getRealmFolder();
        String realmFileName = configuration.getRealmFileName();
        List<File> filesToDelete = Arrays.asList(new File(canonicalPath),
                new File(realmFolder, realmFileName + ".lock"),
                new File(realmFolder, realmFileName + ".lock_a"),
                new File(realmFolder, realmFileName + ".lock_b"),
                new File(realmFolder, realmFileName + ".log"));
        for (File fileToDelete : filesToDelete) {
            if (fileToDelete.exists()) {
                boolean deleteResult = fileToDelete.delete();
                if (!deleteResult) {
                    realmDeleted = false;
                    RealmLog.w("Could not delete the file " + fileToDelete);
                }
            }
        }

        return realmDeleted;
    }

    /**
     * Compacts the Realm file defined by the given configuration.
     */
    public static synchronized boolean compactRealm(RealmConfiguration configuration) {
        if (configuration.getEncryptionKey() != null) {
            throw new IllegalArgumentException("Cannot currently compact an encrypted Realm.");
        }

        if (isFileOpen(configuration)) {
            throw new IllegalStateException("Cannot compact an open Realm");
        }

        return SharedGroupManager.compact(configuration);
    }

    /**
     * Migrates the Realm file defined by the given configuration using the provided migration block.
     */
    public static synchronized void migrateRealm(RealmConfiguration configuration, RealmMigration migration, MigrationCallback callback) {
        if (configuration == null) {
            throw new IllegalArgumentException("RealmConfiguration must be provided");
        }
        if (migration == null && configuration.getMigration() == null) {
            throw new RealmMigrationNeededException(configuration.getPath(), "RealmMigration must be provided");
        }
        if (isFileOpen(configuration)) {
            throw new IllegalStateException("Cannot migrate a Realm file that is already open: " + configuration.getPath());
        }

        RealmMigration realmMigration = (migration == null) ? configuration.getMigration() : migration;
        BaseRealm realm = null;
        try {
            realm = callback.getRealm(configuration);
            realm.beginTransaction();
            realm.setVersion(realmMigration.execute((Realm) realm, realm.getVersion())); // FIXME Remove cast with new migration API
            realm.commitTransaction();
        } finally {
            if (realm != null) {
                realm.close();
                callback.migrationComplete();
            }
        }
    }

    protected void addAsyncRealmResults (WeakReference<RealmResults<? extends RealmObject>> weakRealmResults,
                                         RealmQuery<? extends RealmObject> realmQuery) {
        handlerController.asyncRealmResults.put(weakRealmResults, realmQuery);
    }

    protected void addAsyncRealmObject (WeakReference<RealmObject> realmObjectWeakReference,
                                         RealmQuery<? extends RealmObject> realmQuery) {
        handlerController.asyncRealmObjects.put(realmObjectWeakReference, realmQuery);
    }

    protected ReferenceQueue<RealmResults<? extends RealmObject>> getReferenceQueue () {
        return handlerController.referenceQueue;
    }

    // Internal delegate for migrations
    protected interface MigrationCallback {
        BaseRealm getRealm(RealmConfiguration configuration);

        void migrationComplete();
    }
}<|MERGE_RESOLUTION|>--- conflicted
+++ resolved
@@ -129,15 +129,9 @@
     }
 
     /**
-<<<<<<< HEAD
-     * Retrieve the auto-refresh status of the Realm instance.
-     *
-     * @return the auto-refresh status
-=======
      * Retrieves the auto-refresh status of the Realm instance.
      *
      * @return the auto-refresh status.
->>>>>>> 83a6cad6
      */
     public boolean isAutoRefresh() {
         return autoRefresh;
@@ -278,15 +272,9 @@
      * the last transaction was committed.
      * <p>
      *
-<<<<<<< HEAD
-     * @param destination File to save the Realm to
-     * @param key a 64-byte encryption key
-     * @throws java.io.IOException if any write operation fails
-=======
      * @param destination file to save the Realm to.
      * @param key a 64-byte encryption key.
      * @throws java.io.IOException if any write operation fails.
->>>>>>> 83a6cad6
      * @throws RealmEncryptionNotSupportedException if the device doesn't support Realm encryption.
      */
     public void writeEncryptedCopyTo(File destination, byte[] key) throws java.io.IOException {
@@ -402,11 +390,7 @@
     /**
      * Returns the {@link RealmConfiguration} for this Realm.
      *
-<<<<<<< HEAD
-     * @return {@link RealmConfiguration} for this Realm.
-=======
      * @return the {@link RealmConfiguration} for this Realm.
->>>>>>> 83a6cad6
      */
     public RealmConfiguration getConfiguration() {
         return configuration;
@@ -415,11 +399,7 @@
     /**
      * Returns the schema version for this Realm.
      *
-<<<<<<< HEAD
-     * @return The schema version for the Realm file backing this Realm.
-=======
      * @return the schema version for the Realm file backing this Realm.
->>>>>>> 83a6cad6
      */
     public long getVersion() {
         if (!sharedGroupManager.hasTable("metadata")) {
@@ -499,11 +479,7 @@
     protected abstract void lastLocalInstanceClosed();
 
     /**
-<<<<<<< HEAD
-     * Acquire a reference to the Realm file referenced in the given configuration.
-=======
      * Acquires a reference to the given Realm file.
->>>>>>> 83a6cad6
      */
     static synchronized void acquireFileReference(RealmConfiguration configuration) {
         String path = configuration.getPath();
@@ -574,7 +550,6 @@
     }
 
     /**
-<<<<<<< HEAD
      * Sort a table using the given field names and sorting directions. If a field name does not
      * exist in the table an {@link IllegalArgumentException} will be thrown.
      */
@@ -609,9 +584,6 @@
     /**
      * Make sure that the new configuration doesn't clash with any existing configurations for the
      * Realm.
-=======
-     * Makes sure that the new configuration doesn't clash with any existing configurations for the Realm.
->>>>>>> 83a6cad6
      *
      * @throws IllegalArgumentException if the new configuration isn't valid.
      */
