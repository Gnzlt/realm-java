/*
 * Copyright 2015 Realm Inc.
 *
 * Licensed under the Apache License, Version 2.0 (the "License");
 * you may not use this file except in compliance with the License.
 * You may obtain a copy of the License at
 *
 * http://www.apache.org/licenses/LICENSE-2.0
 *
 * Unless required by applicable law or agreed to in writing, software
 * distributed under the License is distributed on an "AS IS" BASIS,
 * WITHOUT WARRANTIES OR CONDITIONS OF ANY KIND, either express or implied.
 * See the License for the specific language governing permissions and
 * limitations under the License.
 */
package io.realm.internal;

import java.lang.ref.PhantomReference;
import java.lang.ref.ReferenceQueue;

/**
 * This class is used for holding the reference to the native pointers present in NativeObjects.
 * This is required as phantom references cannot access the original objects for this value.
 */
public abstract class NativeObjectReference extends PhantomReference<NativeObject> {

    // The pointer to the native object to be handled
    protected final long nativePointer;

    public NativeObjectReference(NativeObject referent, ReferenceQueue<? super NativeObject> referenceQueue) {
        super(referent, referenceQueue);
        nativePointer = referent.nativePointer;
    }

<<<<<<< HEAD
    @Override
    public void clear() {
=======
    /**
     * This method is called when this reference gets cleared.
     * Subclasses should implement this method to dealloc the native pointer.
     */
    protected abstract void cleanup();

    @Override
    public void clear() {
        cleanup();
>>>>>>> bfd253b4
        super.clear();
    }
}<|MERGE_RESOLUTION|>--- conflicted
+++ resolved
@@ -32,10 +32,6 @@
         nativePointer = referent.nativePointer;
     }
 
-<<<<<<< HEAD
-    @Override
-    public void clear() {
-=======
     /**
      * This method is called when this reference gets cleared.
      * Subclasses should implement this method to dealloc the native pointer.
@@ -45,7 +41,6 @@
     @Override
     public void clear() {
         cleanup();
->>>>>>> bfd253b4
         super.clear();
     }
 }