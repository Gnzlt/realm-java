/*
 * Copyright 2015 Realm Inc.
 *
 * Licensed under the Apache License, Version 2.0 (the "License");
 * you may not use this file except in compliance with the License.
 * You may obtain a copy of the License at
 *
 * http://www.apache.org/licenses/LICENSE-2.0
 *
 * Unless required by applicable law or agreed to in writing, software
 * distributed under the License is distributed on an "AS IS" BASIS,
 * WITHOUT WARRANTIES OR CONDITIONS OF ANY KIND, either express or implied.
 * See the License for the specific language governing permissions and
 * limitations under the License.
 */

package io.realm.internal;

import android.util.JsonReader;

import org.json.JSONException;
import org.json.JSONObject;

import java.util.List;
import java.util.Map;
import java.util.Set;

import io.realm.Realm;
import io.realm.RealmObject;
import io.realm.exceptions.RealmException;

/**
 * Superclass for the RealmProxyMediator class'. This class contain all static methods introduced by the annotation
 * processor as part of the RealmProxy classes.
 *
 * Classes extending this class act as binders between the static methods inside each RealmProxy and the code at
 * runtime. We cannot rely on using reflection as the RealmProxies are generated by the annotation processor before
 * ProGuard is run. So after ProGuard has run there is a mismatch between the name of the RealmProxy and the original
 * RealmObject class.
 */
public abstract class RealmProxyMediator {

    /**
     * Creates the backing table in Realm for the given RealmObject class.
     *
<<<<<<< HEAD
     * @param clazz         RealmObject class to create backing table for.
     * @param transaction   Read transaction for the Realm to create table in.
=======
     * @param clazz the {@link RealmObject} model class to create backing table for.
     * @param transaction the read transaction for the Realm to create table in.
>>>>>>> 313aa207
     */
    public abstract Table createTable(Class<? extends RealmObject> clazz, ImplicitTransaction transaction);

    /**
<<<<<<< HEAD
     * Validate the backing table in Realm for the given RealmObject class.
     *
     * @param clazz         {@link RealmObject} class to validate.
     * @param transaction   Read transaction for the Realm to validate against.
     * @return              The field indices map.
=======
     * Validates the backing table in Realm for the given model class.
     *
     * @param clazz the {@link RealmObject} model class to validate.
     * @param transaction the read transaction for the Realm to validate against.
     * @return the field indices map.
>>>>>>> 313aa207
     */
    public abstract ColumnInfo validateTable(Class<? extends RealmObject> clazz, ImplicitTransaction transaction);

    /**
     * Returns a map of non-obfuscated object field names to their internal Realm name.
     *
<<<<<<< HEAD
     * @param clazz  {@link RealmObject} class reference.
     * @return The simple name of an RealmObject class (before it has been obfuscated)
=======
     * @param clazz the {@link RealmObject} model class reference.
     * @return The simple name of an model class (before it has been obfuscated).
>>>>>>> 313aa207
     */
    public abstract List<String> getFieldNames(Class<? extends RealmObject> clazz);

    /**
     * Returns the name that Realm should use for all it's internal tables. This is the un-obfuscated name of the
     * class.
     *
<<<<<<< HEAD
     * @param clazz  {@link RealmObject} class reference.
     * @return The simple name of an RealmObject class (before it has been obfuscated)
     *
=======
     * @param clazz the {@link RealmObject} model class reference.
     * @return the simple name of an model class (before it has been obfuscated).
>>>>>>> 313aa207
     * @throws java.lang.NullPointerException if null is given as argument.
     */
    public abstract String getTableName(Class<? extends RealmObject> clazz);

    /**
<<<<<<< HEAD
     * Creates a new instance of an RealmProxy for the given RealmObject class.
     *
     * @param clazz      {@link RealmObject} to create RealmProxy for.
     * @param columnInfo {@link ColumnInfo} object for the RealmObject class of {@code E}.
     * @return Created RealmProxy object.
=======
     * Creates a new instance of an {@link RealmProxy} for the given model class.
     *
     * @param clazz the {@link RealmObject} to create {@link RealmProxy} for.
     * @param columnInfo the {@link ColumnInfo} object for the model class of {@code E}.
     * @return created {@link RealmProxy} object.
>>>>>>> 313aa207
     */
    public abstract <E extends RealmObject> E newInstance(Class<E> clazz, ColumnInfo columnInfo);

    /**
     * Returns the list of RealmObject classes that can be saved in this Realm.
     *
<<<<<<< HEAD
     * @return List of class references to RealmObject classes. Empty list if no RealmObject classes are supported.
=======
     * @return list of class references to model classes. Empty list if no models are supported.
>>>>>>> 313aa207
     */
    public abstract Set<Class<? extends RealmObject>> getModelClasses();

    /**
     * Copy a non-manged {@link RealmObject} or a RealmObject from another Realm to this Realm. After being copied any
     * changes to the original object will not be persisted.
     *
     * @param object the object to copy properties from.
     * @param update {@code true} if object has a primary key and should try to update already existing data,
     * {@code false} otherwise.
     * @param cache the cache for mapping between standalone objects and their {@link RealmProxy} representation.
     * @return the managed Realm object.
     */
    public abstract <E extends RealmObject> E copyOrUpdate(Realm realm, E object, boolean update, Map<RealmObject, RealmObjectProxy> cache);

    /**
     * Creates or updates a {@link RealmObject} using the provided JSON data.
     *
<<<<<<< HEAD
     * @param clazz     Type of RealmObject
     * @param realm     Reference to Realm where to create the object.
     * @param json      JSON data
     * @param update    True if Realm should try to update a existing object. This requires that the RealmObject has a @PrimaryKey
=======
     * @param clazz the type of {@link RealmObject}
     * @param realm the reference to {@link Realm} where to create the object.
     * @param json the JSON data
     * @param update {@code true} if Realm should try to update a existing object. This requires that the model has
     *                           a @PrimaryKey.
>>>>>>> 313aa207
     * @return RealmObject that has been created or updated.
     * @throws JSONException if the JSON mapping doesn't match the expected class.
     */
    public abstract <E extends RealmObject> E createOrUpdateUsingJsonObject(Class<E> clazz, Realm realm, JSONObject json, boolean update) throws JSONException;

    /**
     * Creates new {@link RealmObject} based on a JSON input stream.
     *
     * @param clazz the type of {@link RealmObject}
     * @param realm the reference to Realm where to create the object.
     * @param reader the reference to the InputStream containing the JSON data.
     * @return the created {@link RealmObject}
     * @throws IOException if an error occurs with the inputstream.
     */
    public abstract <E extends RealmObject> E createUsingJsonStream(Class<E> clazz, Realm realm, JsonReader reader) throws java.io.IOException;

    @Override
    public boolean equals(Object o) {
        if (!(o instanceof RealmProxyMediator)) {
            return false;
        }
        RealmProxyMediator other = (RealmProxyMediator) o;
        return getModelClasses().equals(other.getModelClasses());
    }

    @Override
    public int hashCode() {
        return getModelClasses().hashCode();
    }

    protected static void checkClass(Class<? extends RealmObject> clazz) {
        if (clazz == null) {
            throw new NullPointerException("A class extending RealmObject must be provided");
        }
    }

    protected static RealmException getMissingProxyClassException(Class<? extends RealmObject> clazz) {
        return new RealmException(clazz + " is not part of the schema for this Realm.");
    }
}<|MERGE_RESOLUTION|>--- conflicted
+++ resolved
@@ -43,43 +43,25 @@
     /**
      * Creates the backing table in Realm for the given RealmObject class.
      *
-<<<<<<< HEAD
-     * @param clazz         RealmObject class to create backing table for.
-     * @param transaction   Read transaction for the Realm to create table in.
-=======
      * @param clazz the {@link RealmObject} model class to create backing table for.
      * @param transaction the read transaction for the Realm to create table in.
->>>>>>> 313aa207
      */
     public abstract Table createTable(Class<? extends RealmObject> clazz, ImplicitTransaction transaction);
 
     /**
-<<<<<<< HEAD
-     * Validate the backing table in Realm for the given RealmObject class.
-     *
-     * @param clazz         {@link RealmObject} class to validate.
-     * @param transaction   Read transaction for the Realm to validate against.
-     * @return              The field indices map.
-=======
-     * Validates the backing table in Realm for the given model class.
+     * Validates the backing table in Realm for the given RealmObject class.
      *
      * @param clazz the {@link RealmObject} model class to validate.
      * @param transaction the read transaction for the Realm to validate against.
      * @return the field indices map.
->>>>>>> 313aa207
      */
     public abstract ColumnInfo validateTable(Class<? extends RealmObject> clazz, ImplicitTransaction transaction);
 
     /**
      * Returns a map of non-obfuscated object field names to their internal Realm name.
      *
-<<<<<<< HEAD
-     * @param clazz  {@link RealmObject} class reference.
-     * @return The simple name of an RealmObject class (before it has been obfuscated)
-=======
-     * @param clazz the {@link RealmObject} model class reference.
-     * @return The simple name of an model class (before it has been obfuscated).
->>>>>>> 313aa207
+     * @param clazz the {@link RealmObject} class reference.
+     * @return The simple name of an RealmObject class (before it has been obfuscated).
      */
     public abstract List<String> getFieldNames(Class<? extends RealmObject> clazz);
 
@@ -87,43 +69,25 @@
      * Returns the name that Realm should use for all it's internal tables. This is the un-obfuscated name of the
      * class.
      *
-<<<<<<< HEAD
-     * @param clazz  {@link RealmObject} class reference.
-     * @return The simple name of an RealmObject class (before it has been obfuscated)
-     *
-=======
-     * @param clazz the {@link RealmObject} model class reference.
-     * @return the simple name of an model class (before it has been obfuscated).
->>>>>>> 313aa207
+     * @param clazz the {@link RealmObject} class reference.
+     * @return the simple name of an RealmObject class (before it has been obfuscated).
      * @throws java.lang.NullPointerException if null is given as argument.
      */
     public abstract String getTableName(Class<? extends RealmObject> clazz);
 
     /**
-<<<<<<< HEAD
-     * Creates a new instance of an RealmProxy for the given RealmObject class.
-     *
-     * @param clazz      {@link RealmObject} to create RealmProxy for.
-     * @param columnInfo {@link ColumnInfo} object for the RealmObject class of {@code E}.
-     * @return Created RealmProxy object.
-=======
-     * Creates a new instance of an {@link RealmProxy} for the given model class.
+     * Creates a new instance of an {@link RealmProxy} for the given RealmObject class.
      *
      * @param clazz the {@link RealmObject} to create {@link RealmProxy} for.
-     * @param columnInfo the {@link ColumnInfo} object for the model class of {@code E}.
+     * @param columnInfo the {@link ColumnInfo} object for the RealmObject class of {@code E}.
      * @return created {@link RealmProxy} object.
->>>>>>> 313aa207
      */
     public abstract <E extends RealmObject> E newInstance(Class<E> clazz, ColumnInfo columnInfo);
 
     /**
      * Returns the list of RealmObject classes that can be saved in this Realm.
      *
-<<<<<<< HEAD
-     * @return List of class references to RealmObject classes. Empty list if no RealmObject classes are supported.
-=======
-     * @return list of class references to model classes. Empty list if no models are supported.
->>>>>>> 313aa207
+     * @return list of class references to RealmObject classes. Empty list if no RealmObjects are supported.
      */
     public abstract Set<Class<? extends RealmObject>> getModelClasses();
 
@@ -142,18 +106,11 @@
     /**
      * Creates or updates a {@link RealmObject} using the provided JSON data.
      *
-<<<<<<< HEAD
-     * @param clazz     Type of RealmObject
-     * @param realm     Reference to Realm where to create the object.
-     * @param json      JSON data
-     * @param update    True if Realm should try to update a existing object. This requires that the RealmObject has a @PrimaryKey
-=======
      * @param clazz the type of {@link RealmObject}
      * @param realm the reference to {@link Realm} where to create the object.
      * @param json the JSON data
-     * @param update {@code true} if Realm should try to update a existing object. This requires that the model has
-     *                           a @PrimaryKey.
->>>>>>> 313aa207
+     * @param update {@code true} if Realm should try to update a existing object. This requires that the RealmObject 
+     *               class has a @PrimaryKey.
      * @return RealmObject that has been created or updated.
      * @throws JSONException if the JSON mapping doesn't match the expected class.
      */
