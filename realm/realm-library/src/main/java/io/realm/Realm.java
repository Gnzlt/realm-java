--- conflicted
+++ resolved
@@ -816,13 +816,8 @@
      *
      * @param clazz the Class to get objects of.
      * @param fieldName the field name to sort by.
-<<<<<<< HEAD
      * @param sortOrder how to sort the results.
-     * @return A sorted RealmResults containing the objects.
-=======
-     * @param sortAscending sort ascending if SORT_ORDER_ASCENDING, sort descending if SORT_ORDER_DESCENDING.
      * @return a sorted RealmResults containing the objects.
->>>>>>> 83a6cad6
      * @throws java.lang.IllegalArgumentException if field name does not exist.
      */
     public <E extends RealmObject> RealmResults<E> allObjectsSorted(Class<E> clazz, String fieldName,
@@ -847,13 +842,8 @@
      * @param fieldName1 first field name to sort by.
      * @param sortOrder1 sort order for first field.
      * @param fieldName2 second field name to sort by.
-<<<<<<< HEAD
      * @param sortOrder2 sort order for second field.
-     * @return A sorted RealmResults containing the objects.
-=======
-     * @param sortAscending2 sort order for second field.
      * @return a sorted RealmResults containing the objects.
->>>>>>> 83a6cad6
      * @throws java.lang.IllegalArgumentException if a field name does not exist.
      */
     public <E extends RealmObject> RealmResults<E> allObjectsSorted(Class<E> clazz, String fieldName1,
@@ -873,13 +863,8 @@
      * @param fieldName2 second field name to sort by.
      * @param sortOrder2 sort order for second field.
      * @param fieldName3 third field name to sort by.
-<<<<<<< HEAD
      * @param sortOrder3 sort order for third field.
-     * @return A sorted RealmResults containing the objects.
-=======
-     * @param sortAscending3 sort order for third field.
      * @return a sorted RealmResults containing the objects.
->>>>>>> 83a6cad6
      * @throws java.lang.IllegalArgumentException if a field name does not exist.
      */
     public <E extends RealmObject> RealmResults<E> allObjectsSorted(Class<E> clazz, String fieldName1,
@@ -895,17 +880,10 @@
      * {@link RealmResults} will not be null. The RealmResults.size() to check the number of objects instead.
      *
      * @param clazz the Class to get objects of.
-<<<<<<< HEAD
      * @param sortOrders sort ascending if SORT_ORDER_ASCENDING, sort descending if SORT_ORDER_DESCENDING.
-     * @param fieldNames an array of field names to sort objects by.
-     *        The objects are first sorted by fieldNames[0], then by fieldNames[1] and so forth.
-     * @return A sorted RealmResults containing the objects.
-=======
-     * @param sortAscending sort ascending if SORT_ORDER_ASCENDING, sort descending if SORT_ORDER_DESCENDING.
      * @param fieldNames an array of field names to sort objects by. The objects are first sorted by fieldNames[0], then
      *                   by fieldNames[1] and so forth.
      * @return a sorted RealmResults containing the objects.
->>>>>>> 83a6cad6
      * @throws java.lang.IllegalArgumentException if a field name does not exist.
      */
     @SuppressWarnings("unchecked")
