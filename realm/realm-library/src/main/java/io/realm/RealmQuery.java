/*
 * Copyright 2014 Realm Inc.
 *
 * Licensed under the Apache License, Version 2.0 (the "License");
 * you may not use this file except in compliance with the License.
 * You may obtain a copy of the License at
 *
 * http://www.apache.org/licenses/LICENSE-2.0
 *
 * Unless required by applicable law or agreed to in writing, software
 * distributed under the License is distributed on an "AS IS" BASIS,
 * WITHOUT WARRANTIES OR CONDITIONS OF ANY KIND, either express or implied.
 * See the License for the specific language governing permissions and
 * limitations under the License.
 */

package io.realm;


import android.os.Handler;

import java.lang.ref.WeakReference;
import java.util.ArrayList;
import java.util.Collection;
import java.util.Arrays;
import java.util.Date;
import java.util.HashMap;
import java.util.List;
import java.util.Map;
import java.util.Set;
import java.util.concurrent.Callable;
import java.util.concurrent.Future;

import io.realm.annotations.Required;
import io.realm.internal.LinkView;
import io.realm.internal.Row;
import io.realm.internal.SharedGroup;
import io.realm.internal.Table;
import io.realm.internal.TableQuery;
import io.realm.internal.TableView;
import io.realm.internal.async.ArgumentsHolder;
import io.realm.internal.async.QueryUpdateTask;
import io.realm.internal.log.RealmLog;

/**
 * A RealmQuery encapsulates a query on a {@link io.realm.Realm} or a {@link io.realm.RealmResults} using the Builder
 * pattern. The query is executed using either {@link #findAll()} or {@link #findFirst()}
 * <p>
<<<<<<< HEAD
 * The input to many of the query functions take a field name as String. Note that this is not
 * type safe. If a RealmObject class is refactored care has to be taken to not break any queries.
=======
 * The input to many of the query functions take a field name as String. Note that this is not type safe. If a model
 * class is refactored care has to be taken to not break any queries.
>>>>>>> 313aa207
 * <p>
 * A {@link io.realm.Realm} is unordered, which means that there is no guarantee that querying a Realm will return the
 * objects in the order they where inserted. Use {@link #findAllSorted(String)} and similar methods if a specific order
 * is required.
 * <p>
 * A RealmQuery cannot be passed between different threads.
 *
 * @param <E> the class of the objects to be queried.
 * @see <a href="http://en.wikipedia.org/wiki/Builder_pattern">Builder pattern</a>
 * @see Realm#where(Class)
 * @see RealmResults#where()
 */
public class RealmQuery<E extends RealmObject> {

    private BaseRealm realm;
    private Class<E> clazz;
    private String className;
    private Map<String, Long> columns;
    private Table table;
    private LinkView view;
    private TableQuery query;
    private static final String TYPE_MISMATCH = "Field '%s': type mismatch - %s expected.";

    private final static Long INVALID_NATIVE_POINTER = 0L;
    private ArgumentsHolder argumentsHolder;

    /**
     * Creates a query for objects of a given class from a {@link Realm}.
     *
     * @param realm  the realm to query within.
     * @param clazz  the class to query.
     * @return {@link RealmQuery} object. After building the query call one of the {@code find*} methods
     * to run it.
     */
    public static <E extends RealmObject> RealmQuery<E> createQuery(Realm realm, Class<E> clazz) {
        return new RealmQuery<E>(realm, clazz);
    }

    /**
     * Creates a query for dynamic objects of a given type from a {@link DynamicRealm}.
     *
     * @param realm  the realm to query within.
     * @param className  the type to query.
     * @return {@link RealmQuery} object. After building the query call one of the {@code find*} methods
     * to run it.
     */
    public static <E extends RealmObject> RealmQuery<E> createDynamicQuery(DynamicRealm realm, String className) {
        return new RealmQuery<E>(realm, className);
    }

    /**
     * Creates a query from a existing {@link RealmResults}.
     *
     * @param queryResults   a existing @{link io.realm.RealmResults} to query against.
     * @return {@link RealmQuery} object. After building the query call one of the {@code find*} methods
     * to run it.
     */

    @SuppressWarnings("unchecked")
    public static <E extends RealmObject> RealmQuery<E> createQueryFromResult(RealmResults<E> queryResults) {
        if (queryResults.classSpec != null) {
            return new RealmQuery<E>(queryResults, queryResults.classSpec);
        } else {
            return new RealmQuery(queryResults, queryResults.className);
        }
    }

    /**
     * Creates a query from a existing {@link RealmList}.
     *
     * @param list   a existing @{link io.realm.RealmList} to query against.
     * @return {@link RealmQuery} object. After building the query call one of the {@code find*} methods
     * to run it.
     */
    @SuppressWarnings("unchecked")
    public static <E extends RealmObject> RealmQuery<E> createQueryFromList(RealmList<E> list) {
        if (list.clazz != null) {
            return new RealmQuery(list.realm, list.view, list.clazz);
        } else {
            return new RealmQuery(list.realm, list.view, list.className);
        }
    }

    private RealmQuery(Realm realm, Class<E> clazz) {
        this.realm = realm;
        this.clazz = clazz;
        this.table = realm.getTable(clazz);
        this.view = null;
        this.query = table.where();
        this.columns = realm.columnIndices.getColumnInfo(clazz).getIndicesMap();
    }

    private RealmQuery(RealmResults<E> queryResults, Class<E> clazz) {
        this.realm = queryResults.realm;
        this.clazz = clazz;
        this.table = realm.getTable(clazz);
        this.view = null;
        this.query = queryResults.getTable().where();
        this.columns = realm.columnIndices.getColumnInfo(clazz).getIndicesMap();
    }

    private RealmQuery(BaseRealm realm, LinkView view, Class<E> clazz) {
        this.realm = realm;
        this.clazz = clazz;
        this.query = view.where();
        this.view = view;
        this.table = realm.getTable(clazz);
        this.columns = realm.columnIndices.getColumnInfo(clazz).getIndicesMap();
    }

    private RealmQuery(BaseRealm realm, String className) {
        this.realm = realm;
        this.className = className;
        this.table = realm.getTable(className);
        this.query = table.where();
        this.columns = new DynamicColumnMap(table);
    }

    private RealmQuery(RealmResults<DynamicRealmObject> queryResults, String className) {
        this.realm = queryResults.realm;
        this.className = className;
        this.table = realm.getTable(className);
        this.query = queryResults.getTable().where();
        this.columns = new DynamicColumnMap(table);
    }

    private RealmQuery(BaseRealm realm, LinkView view, String className) {
        this.realm = realm;
        this.className = className;
        this.query = view.where();
        this.view = view;
        this.table = realm.getTable(className);
        this.columns = new DynamicColumnMap(table);
    }

    private boolean containsDot(String s) {
        return s.indexOf('.') != -1;
    }

    private String[] splitString(String s) {
        int i, j, n;

        // count the number of .
        n = 0;
        for (i = 0; i < s.length(); i++)
            if (s.charAt(i) == '.')
                n++;

        // split at .
        String[] arr = new String[n+1];
        i = 0;
        n = 0;
        j = s.indexOf('.');
        while (j != -1) {
            arr[n] = s.substring(i, j);
            i = j+1;
            j = s.indexOf('.', i);
            n++;
        }
        arr[n] = s.substring(s.lastIndexOf('.')+1);

        return arr;
    }

    /**
     * Returns the column indices for the given field name. If a linked field is defined, the column index for each.
     *
     * @param fieldDescription fieldName or link path to a field name.
     * @param validColumnTypes legal field type for the last field.
     * @return the column indices for the given field name.
     */
    // TODO: consider another caching strategy so linked classes are included in the cache.
    private long[] getColumnIndices(String fieldDescription, RealmFieldType... validColumnTypes) {
        if (fieldDescription == null || fieldDescription.equals("")) {
            throw new IllegalArgumentException("Non-empty fieldname must be provided");
        }
        Table table = this.table;
        boolean checkColumnType = validColumnTypes != null && validColumnTypes.length > 0;
        if (containsDot(fieldDescription)) {

            // Resolve field description down to last field name
            String[] names = splitString(fieldDescription); //fieldName.split("\\.");
            long[] columnIndices = new long[names.length];
            for (int i = 0; i < names.length - 1; i++) {
                long index = table.getColumnIndex(names[i]);
                if (index < 0) {
                    throw new IllegalArgumentException("Invalid query: " + names[i] + " does not refer to a class.");
                }
                RealmFieldType type = table.getColumnType(index);
                if (type == RealmFieldType.OBJECT || type == RealmFieldType.LIST) {
                    table = table.getLinkTarget(index);
                    columnIndices[i] = index;
                } else {
                    throw new IllegalArgumentException("Invalid query: " + names[i] + " does not refer to a class.");
                }
            }

            // Check if last field name is a valid field
            String columnName = names[names.length - 1];
            long columnIndex = table.getColumnIndex(columnName);
            columnIndices[names.length - 1] = columnIndex;
            if (columnIndex < 0) {
                throw new IllegalArgumentException(columnName + " is not a field name in class " + table.getName());
            }
            if (checkColumnType && !isValidType(table.getColumnType(columnIndex), validColumnTypes)) {
                throw new IllegalArgumentException(String.format("Field '%s': type mismatch.", names[names.length - 1]));
            }
            return columnIndices;
        } else {
            if (columns.get(fieldDescription) == null) {
                throw new IllegalArgumentException(String.format("Field '%s' does not exist.", fieldDescription));
            }
            RealmFieldType tableColumnType = table.getColumnType(columns.get(fieldDescription));
            if (checkColumnType && !isValidType(tableColumnType, validColumnTypes)) {
                throw new IllegalArgumentException(String.format("Field '%s': type mismatch. Was %s, expected %s.",
                        fieldDescription, tableColumnType, Arrays.toString(validColumnTypes)));
            }
            return new long[] {columns.get(fieldDescription)};
        }
    }

    private boolean isValidType(RealmFieldType columnType, RealmFieldType[] validColumnTypes) {
        for (int i = 0; i < validColumnTypes.length; i++) {
            if (validColumnTypes[i] == columnType) {
                return true;
            }
        }
        return false;
    }

    /**
     * Checks if {@link io.realm.RealmQuery} is still valid to use i.e. the {@link io.realm.Realm} instance hasn't been
     * closed and any parent {@link io.realm.RealmResults} is still valid.
     *
     * @return {@code true} if still valid to use, {@code false} otherwise.
     */
    public boolean isValid() {
        if (realm == null || realm.isClosed()) {
            return false;
        }

        if (view != null) {
            return view.isAttached();
        }
        return table != null && table.isValid();
    }

    /**
     * Tests if a field is {@code null}. Only works for nullable fields.
     *
     * For link queries, if any part of the link path is {@code null} the whole path is considered to be {@code null}
     * e.g. {@code isNull("linkField.stringField")} will be considered to be {@code null} if either {@code linkField} or
     * {@code linkField.stringField} is {@code null}.
     *
     * @param fieldName the field name.
     * @return the query object.
     * @throws java.lang.IllegalArgumentException if the field is not nullable.
     * @see Required for further infomation.
     */
    public RealmQuery<E> isNull(String fieldName) {
        long columnIndices[] = getColumnIndices(fieldName);

        // checking that fieldName has the correct type is done in C++
        this.query.isNull(columnIndices);
        return this;
    }

    /**
     * Tests if a field is not {@code null}. Only works for nullable fields.
     *
     * @param fieldName the field name.
     * @return the query object.
     * @throws java.lang.IllegalArgumentException if the field is not nullable.
     * @see Required for further infomation.
     */
    public RealmQuery<E> isNotNull(String fieldName) {
        long columnIndices[] = getColumnIndices(fieldName);

        // checking that fieldName has the correct type is done in C++
        this.query.isNotNull(columnIndices);
        return this;
    }

    // Equal

    /**
     * Equal-to comparison.
     *
     * @param fieldName the field to compare.
     * @param value the value to compare with.
     * @return the query object.
     * @throws java.lang.IllegalArgumentException if one or more arguments do not match class or field type.
     */
    public RealmQuery<E> equalTo(String fieldName, String value) {
        return this.equalTo(fieldName, value, Case.SENSITIVE);
    }

    /**
     * Equal-to comparison.
     *
     * @param fieldName the field to compare.
     * @param value the value to compare with.
     * @param casing     How to handle casing. Setting this to {@link Case#INSENSITIVE} only works for English locale characters.
     * @return the query object.
     * @throws java.lang.IllegalArgumentException if one or more arguments do not match class or field type.
     */
    public RealmQuery<E> equalTo(String fieldName, String value, Case casing) {
        long columnIndices[] = getColumnIndices(fieldName, RealmFieldType.STRING);
        this.query.equalTo(columnIndices, value, casing);
        return this;
    }

    /**
     * Equal-to comparison.
     *
     * @param fieldName the field to compare.
     * @param value the value to compare with.
     * @return the query object.
     * @throws java.lang.IllegalArgumentException if one or more arguments do not match class or field type.
     */
    public RealmQuery<E> equalTo(String fieldName, Byte value) {
        long[] columnIndices = getColumnIndices(fieldName, RealmFieldType.INTEGER);
        if (value == null) {
            this.query.isNull(columnIndices);
        } else {
            this.query.equalTo(columnIndices, value);
        }
        return this;
    }

    /**
     * Equal-to comparison.
     *
     * @param fieldName the field to compare.
     * @param value the value to compare with.
     * @return the query object.
     * @throws java.lang.IllegalArgumentException if one or more arguments do not match class or field type.
     */
    public RealmQuery<E> equalTo(String fieldName, Short value) {
        long[] columnIndices = getColumnIndices(fieldName, RealmFieldType.INTEGER);
        if (value == null) {
            this.query.isNull(columnIndices);
        } else {
            this.query.equalTo(columnIndices, value);
        }
        return this;
    }

    /**
     * Equal-to comparison.
     *
     * @param fieldName the field to compare.
     * @param value the value to compare with.
     * @return the query object.
     * @throws java.lang.IllegalArgumentException if one or more arguments do not match class or field type.
     */
    public RealmQuery<E> equalTo(String fieldName, Integer value) {
        long[] columnIndices = getColumnIndices(fieldName, RealmFieldType.INTEGER);
        if (value == null) {
            this.query.isNull(columnIndices);
        } else {
            this.query.equalTo(columnIndices, value);
        }
        return this;
    }

    /**
     * Equal-to comparison.
     *
     * @param fieldName the field to compare.
     * @param value the value to compare with.
     * @return the query object.
     * @throws java.lang.IllegalArgumentException if one or more arguments do not match class or field type.
     */
    public RealmQuery<E> equalTo(String fieldName, Long value) {
        long[] columnIndices = getColumnIndices(fieldName, RealmFieldType.INTEGER);
        if (value == null) {
            this.query.isNull(columnIndices);
        } else {
            this.query.equalTo(columnIndices, value);
        }
        return this;
    }
    /**
     * Equal-to comparison.
     *
     * @param fieldName the field to compare.
     * @param value the value to compare with.
     * @return the query object.
     * @throws java.lang.IllegalArgumentException if one or more arguments do not match class or field type.
     */
    public RealmQuery<E> equalTo(String fieldName, Double value) {
        long[] columnIndices = getColumnIndices(fieldName, RealmFieldType.DOUBLE);
        if (value == null) {
            this.query.isNull(columnIndices);
        } else {
            this.query.equalTo(columnIndices, value);
        }
        return this;
    }

    /**
     * Equal-to comparison.
     *
     * @param fieldName the field to compare.
     * @param value the value to compare with.
     * @return The query object.
     * @throws java.lang.IllegalArgumentException if one or more arguments do not match class or field type.
     */
    public RealmQuery<E> equalTo(String fieldName, Float value) {
        long[] columnIndices = getColumnIndices(fieldName, RealmFieldType.FLOAT);
        if (value == null) {
            this.query.isNull(columnIndices);
        } else {
            this.query.equalTo(columnIndices, value);
        }
        return this;
    }

    /**
     * Equal-to comparison.
     *
     * @param fieldName the field to compare.
     * @param value the value to compare with.
     * @return the query object.
     * @throws java.lang.IllegalArgumentException if one or more arguments do not match class or field type.
     */
    public RealmQuery<E> equalTo(String fieldName, Boolean value) {
        long[] columnIndices = getColumnIndices(fieldName, RealmFieldType.BOOLEAN);
        if (value == null) {
            this.query.isNull(columnIndices);
        } else {
            this.query.equalTo(columnIndices, value);
        }
        return this;
    }

    /**
     * Equal-to comparison.
     *
     * @param fieldName the field to compare.
     * @param value the value to compare with.
     * @return the query object.
     * @throws java.lang.IllegalArgumentException if one or more arguments do not match class or field type.
     */
    public RealmQuery<E> equalTo(String fieldName, Date value) {
        long columnIndices[] = getColumnIndices(fieldName, RealmFieldType.DATE);
        this.query.equalTo(columnIndices, value);
        return this;
    }

    // Not Equal

    /**
     * Not-equal-to comparison.
     *
     * @param fieldName the field to compare.
     * @param value the value to compare with.
     * @return the query object.
     * @throws java.lang.IllegalArgumentException if one or more arguments do not match class or field type.
     */
    public RealmQuery<E> notEqualTo(String fieldName, String value) {
        return this.notEqualTo(fieldName, value, Case.SENSITIVE);
    }

    /**
     * Not-equal-to comparison.
     *
     * @param fieldName the field to compare.
     * @param value the value to compare with.
     * @param casing     How casing is handled. {@link Case#INSENSITIVE} works only for the English locale characters.
     * @return the query object.
     * @throws java.lang.IllegalArgumentException if one or more arguments do not match class or field type.
     */
    public RealmQuery<E> notEqualTo(String fieldName, String value, Case casing) {
        long columnIndices[] = getColumnIndices(fieldName, RealmFieldType.STRING);
        if (columnIndices.length > 1 && !casing.getValue()) {
            throw new IllegalArgumentException("Link queries cannot be case insensitive - coming soon.");
        }
        this.query.notEqualTo(columnIndices, value, casing);
        return this;
    }

    /**
     * Not-equal-to comparison.
     *
     * @param fieldName the field to compare.
     * @param value the value to compare with.
     * @return the query object.
     * @throws java.lang.IllegalArgumentException if one or more arguments do not match class or field type.
     */
    public RealmQuery<E> notEqualTo(String fieldName, Byte value) {
        long[] columnIndices = getColumnIndices(fieldName, RealmFieldType.INTEGER);
        if (value == null) {
            this.query.isNotNull(columnIndices);
        } else {
            this.query.notEqualTo(columnIndices, value);
        }
        return this;
    }

    /**
     * Not-equal-to comparison.
     *
     * @param fieldName the field to compare.
     * @param value the value to compare with.
     * @return the query object.
     * @throws java.lang.IllegalArgumentException if one or more arguments do not match class or field type.
     */
    public RealmQuery<E> notEqualTo(String fieldName, Short value) {
        long[] columnIndices = getColumnIndices(fieldName, RealmFieldType.INTEGER);
        if (value == null) {
            this.query.isNotNull(columnIndices);
        } else {
            this.query.notEqualTo(columnIndices, value);
        }
        return this;
    }

    /**
     * Not-equal-to comparison.
     *
     * @param fieldName the field to compare.
     * @param value the value to compare with.
     * @return the query object.
     * @throws java.lang.IllegalArgumentException if one or more arguments do not match class or field type.
     */
    public RealmQuery<E> notEqualTo(String fieldName, Integer value) {
        long[] columnIndices = getColumnIndices(fieldName, RealmFieldType.INTEGER);
        if (value == null) {
            this.query.isNotNull(columnIndices);
        } else {
            this.query.notEqualTo(columnIndices, value);
        }
        return this;
    }

    /**
     * Not-equal-to comparison.
     *
     * @param fieldName the field to compare.
     * @param value the value to compare with.
     * @return the query object
     * @throws java.lang.IllegalArgumentException if one or more arguments do not match class or field type.
     */
    public RealmQuery<E> notEqualTo(String fieldName, Long value) {
        long[] columnIndices = getColumnIndices(fieldName, RealmFieldType.INTEGER);
        if (value == null) {
            this.query.isNotNull(columnIndices);
        } else {
            this.query.notEqualTo(columnIndices, value);
        }
        return this;
    }

    /**
     * Not-equal-to comparison.
     *
     * @param fieldName the field to compare.
     * @param value the value to compare with.
     * @return the query object.
     * @throws java.lang.IllegalArgumentException if one or more arguments do not match class or field type.
     */
    public RealmQuery<E> notEqualTo(String fieldName, Double value) {
        long[] columnIndices = getColumnIndices(fieldName, RealmFieldType.DOUBLE);
        if (value == null) {
            this.query.isNotNull(columnIndices);
        } else {
            this.query.notEqualTo(columnIndices, value);
        }
        return this;
    }

    /**
     * Not-equal-to comparison.
     *
     * @param fieldName the field to compare.
     * @param value the value to compare with.
     * @return the query object.
     * @throws java.lang.IllegalArgumentException if one or more arguments do not match class or field type.
     */
    public RealmQuery<E> notEqualTo(String fieldName, Float value) {
        long[] columnIndices = getColumnIndices(fieldName, RealmFieldType.FLOAT);
        if (value == null) {
            this.query.isNotNull(columnIndices);
        } else {
            this.query.notEqualTo(columnIndices, value);
        }
        return this;
    }

    /**
     * Not-equal-to comparison.
     *
     * @param fieldName the field to compare.
     * @param value the value to compare with.
     * @return the query object.
     * @throws java.lang.IllegalArgumentException if one or more arguments do not match class or field type.
     */
    public RealmQuery<E> notEqualTo(String fieldName, Boolean value) {
        long[] columnIndices = getColumnIndices(fieldName, RealmFieldType.BOOLEAN);
        if (value == null) {
            this.query.isNotNull(columnIndices);
        } else {
            this.query.equalTo(columnIndices, !value);
        }
        return this;
    }

    /**
     * Not-equal-to comparison.
     *
     * @param fieldName the field to compare.
     * @param value the value to compare with.
     * @return the query object.
     * @throws java.lang.IllegalArgumentException if one or more arguments do not match class or field type.
     */
    public RealmQuery<E> notEqualTo(String fieldName, Date value) {
        long[] columnIndices = getColumnIndices(fieldName, RealmFieldType.DATE);
        if (value == null) {
            this.query.isNotNull(columnIndices);
        } else {
            this.query.notEqualTo(columnIndices, value);
        }
        return this;
    }

    // Greater Than

    /**
     * Greater-than comparison.
     *
     * @param fieldName the field to compare.
     * @param value the value to compare with.
     * @return the query object.
     * @throws java.lang.IllegalArgumentException if one or more arguments do not match class or field type.
     */
    public RealmQuery<E> greaterThan(String fieldName, int value) {
        long[] columnIndices = getColumnIndices(fieldName, RealmFieldType.INTEGER);
        this.query.greaterThan(columnIndices, value);
        return this;
    }

    /**
     * Greater-than comparison.
     *
     * @param fieldName the field to compare.
     * @param value the value to compare with.
     * @return the query object.
     * @throws java.lang.IllegalArgumentException if one or more arguments do not match class or field type.
     */
    public RealmQuery<E> greaterThan(String fieldName, long value) {
        long[] columnIndices = getColumnIndices(fieldName, RealmFieldType.INTEGER);
        this.query.greaterThan(columnIndices, value);
        return this;
    }

    /**
     * Greater-than comparison.
     *
     * @param fieldName the field to compare.
     * @param value the value to compare with.
     * @return the query object.
     * @throws java.lang.IllegalArgumentException if one or more arguments do not match class or field type.
     */
    public RealmQuery<E> greaterThan(String fieldName, double value) {
        long columnIndices[] = getColumnIndices(fieldName, RealmFieldType.DOUBLE);
        this.query.greaterThan(columnIndices, value);
        return this;
    }

    /**
     * Greater-than comparison.
     *
     * @param fieldName the field to compare.
     * @param value the value to compare with.
     * @return the query object.
     * @throws java.lang.IllegalArgumentException if one or more arguments do not match class or field type.
     */
    public RealmQuery<E> greaterThan(String fieldName, float value) {
        long columnIndices[] = getColumnIndices(fieldName, RealmFieldType.FLOAT);
        this.query.greaterThan(columnIndices, value);
        return this;
    }

    /**
     * Greater-than comparison.
     *
     * @param fieldName the field to compare.
     * @param value the value to compare with.
     * @return the query object.
     * @throws java.lang.IllegalArgumentException if one or more arguments do not match class or field type.
     */
    public RealmQuery<E> greaterThan(String fieldName, Date value) {
        long columnIndices[] = getColumnIndices(fieldName, RealmFieldType.DATE);
        this.query.greaterThan(columnIndices, value);
        return this;
    }

    /**
     * Greater-than-or-equal-to comparison.
     *
     * @param fieldName the field to compare.
     * @param value the value to compare with.
     * @return the query object.
     * @throws java.lang.IllegalArgumentException if one or more arguments do not match class or field type.
     */
    public RealmQuery<E> greaterThanOrEqualTo(String fieldName, int value) {
        long columnIndices[] = getColumnIndices(fieldName, RealmFieldType.INTEGER);
        this.query.greaterThanOrEqual(columnIndices, value);
        return this;
    }

    /**
     * Greater-than-or-equal-to comparison.
     *
     * @param fieldName the field to compare.
     * @param value the value to compare with.
     * @return the query object.
     * @throws java.lang.IllegalArgumentException if one or more arguments do not match class or field type.
     */
    public RealmQuery<E> greaterThanOrEqualTo(String fieldName, long value) {
        long columnIndices[] = getColumnIndices(fieldName, RealmFieldType.INTEGER);
        this.query.greaterThanOrEqual(columnIndices, value);
        return this;
    }

    /**
     * Greater-than-or-equal-to comparison.
     *
     * @param fieldName the field to compare.
     * @param value the value to compare with.
     * @return the query object.
     * @throws java.lang.IllegalArgumentException if one or more arguments do not match class or field type.
     */
    public RealmQuery<E> greaterThanOrEqualTo(String fieldName, double value) {
        long columnIndices[] = getColumnIndices(fieldName, RealmFieldType.DOUBLE);
        this.query.greaterThanOrEqual(columnIndices, value);
        return this;
    }

    /**
     * Greater-than-or-equal-to comparison.
     *
     * @param fieldName the field to compare.
     * @param value the value to compare with.
     * @return the query object.
     * @throws java.lang.IllegalArgumentException if one or more arguments do not match class or field type
     */
    public RealmQuery<E> greaterThanOrEqualTo(String fieldName, float value) {
        long columnIndices[] = getColumnIndices(fieldName, RealmFieldType.FLOAT);
        this.query.greaterThanOrEqual(columnIndices, value);
        return this;
    }

    /**
     * Greater-than-or-equal-to comparison.
     *
     * @param fieldName the field to compare.
     * @param value the value to compare with.
     * @return the query object.
     * @throws java.lang.IllegalArgumentException if one or more arguments do not match class or field type.
     */
    public RealmQuery<E> greaterThanOrEqualTo(String fieldName, Date value) {
        long columnIndices[] = getColumnIndices(fieldName, RealmFieldType.DATE);
        this.query.greaterThanOrEqual(columnIndices, value);
        return this;
    }

    // Less Than

    /**
     * Less-than comparison.
     *
     * @param fieldName the field to compare.
     * @param value the value to compare with.
     * @return the query object.
     * @throws java.lang.IllegalArgumentException if one or more arguments do not match class or field type.
     */
    public RealmQuery<E> lessThan(String fieldName, int value) {
        long columnIndices[] = getColumnIndices(fieldName, RealmFieldType.INTEGER);
        this.query.lessThan(columnIndices, value);
        return this;
    }

    /**
     * Less-than comparison.
     *
     * @param fieldName the field to compare.
     * @param value the value to compare with.
     * @return the query object.
     * @throws java.lang.IllegalArgumentException if one or more arguments do not match class or field type.
     */
    public RealmQuery<E> lessThan(String fieldName, long value) {
        long columnIndices[] = getColumnIndices(fieldName, RealmFieldType.INTEGER);
        this.query.lessThan(columnIndices, value);
        return this;
    }

    /**
     * Less-than comparison.
     *
     * @param fieldName the field to compare.
     * @param value the value to compare with.
     * @return the query object.
     * @throws java.lang.IllegalArgumentException if one or more arguments do not match class or field type.
     */
    public RealmQuery<E> lessThan(String fieldName, double value) {
        long columnIndices[] = getColumnIndices(fieldName, RealmFieldType.DOUBLE);
        this.query.lessThan(columnIndices, value);
        return this;
    }

    /**
     * Less-than comparison.
     *
     * @param fieldName the field to compare.
     * @param value the value to compare with.
     * @return the query object.
     * @throws java.lang.IllegalArgumentException if one or more arguments do not match class or field type.
     */
    public RealmQuery<E> lessThan(String fieldName, float value) {
        long columnIndices[] = getColumnIndices(fieldName, RealmFieldType.FLOAT);
        this.query.lessThan(columnIndices, value);
        return this;
    }

    /**
     * Less-than comparison.
     *
     * @param fieldName the field to compare.
     * @param value the value to compare with.
     * @return the query object.
     * @throws java.lang.IllegalArgumentException if one or more arguments do not match class or field type.
     */
    public RealmQuery<E> lessThan(String fieldName, Date value) {
        long columnIndices[] = getColumnIndices(fieldName, RealmFieldType.DATE);
        this.query.lessThan(columnIndices, value);
        return this;
    }

    /**
     * Less-than-or-equal-to comparison.
     *
     * @param fieldName the field to compare.
     * @param value the value to compare with.
     * @return the query object.
     * @throws java.lang.IllegalArgumentException if one or more arguments do not match class or field type.
     */
    public RealmQuery<E> lessThanOrEqualTo(String fieldName, int value) {
        long columnIndices[] = getColumnIndices(fieldName, RealmFieldType.INTEGER);
        this.query.lessThanOrEqual(columnIndices, value);
        return this;
    }

    /**
     * Less-than-or-equal-to comparison.
     *
     * @param fieldName the field to compare.
     * @param value the value to compare with.
     * @return the query object.
     * @throws java.lang.IllegalArgumentException if one or more arguments do not match class or field type.
     */
    public RealmQuery<E> lessThanOrEqualTo(String fieldName, long value) {
        long columnIndices[] = getColumnIndices(fieldName, RealmFieldType.INTEGER);
        this.query.lessThanOrEqual(columnIndices, value);
        return this;
    }

    /**
     * Less-than-or-equal-to comparison.
     *
     * @param fieldName the field to compare.
     * @param value the value to compare with.
     * @return the query object.
     * @throws java.lang.IllegalArgumentException if one or more arguments do not match class or field type.
     */
    public RealmQuery<E> lessThanOrEqualTo(String fieldName, double value) {
        long columnIndices[] = getColumnIndices(fieldName, RealmFieldType.DOUBLE);
        this.query.lessThanOrEqual(columnIndices, value);
        return this;
    }

    /**
     * Less-than-or-equal-to comparison.
     *
     * @param fieldName the field to compare.
     * @param value the value to compare with.
     * @return the query object.
     * @throws java.lang.IllegalArgumentException if one or more arguments do not match class or field type.
     */
    public RealmQuery<E> lessThanOrEqualTo(String fieldName, float value) {
        long columnIndices[] = getColumnIndices(fieldName, RealmFieldType.FLOAT);
        this.query.lessThanOrEqual(columnIndices, value);
        return this;
    }

    /**
     * Less-than-or-equal-to comparison.
     *
     * @param fieldName the field to compare.
     * @param value the value to compare with.
     * @return the query object.
     * @throws java.lang.IllegalArgumentException if one or more arguments do not match class or field type.
     */
    public RealmQuery<E> lessThanOrEqualTo(String fieldName, Date value) {
        long columnIndices[] = getColumnIndices(fieldName, RealmFieldType.DATE);
        this.query.lessThanOrEqual(columnIndices, value);
        return this;
    }

    // Between

    /**
     * Between condition.
     *
     * @param fieldName the field to compare.
     * @param from lowest value (inclusive).
     * @param to highest value (inclusive).
     * @return the query object.
     * @throws java.lang.IllegalArgumentException if one or more arguments do not match class or field type.
     */
    public RealmQuery<E> between(String fieldName, int from, int to) {
        long columnIndices[] = getColumnIndices(fieldName, RealmFieldType.INTEGER);
        this.query.between(columnIndices, from, to);
        return this;
    }

    /**
     * Between condition.
     *
     * @param fieldName the field to compare.
     * @param from lowest value (inclusive).
     * @param to highest value (inclusive).
     * @return the query object.
     * @throws java.lang.IllegalArgumentException if one or more arguments do not match class or field type.
     */
    public RealmQuery<E> between(String fieldName, long from, long to) {
        long columnIndices[] = getColumnIndices(fieldName, RealmFieldType.INTEGER);
        this.query.between(columnIndices, from, to);
        return this;
    }

    /**
     * Between condition.
     *
     * @param fieldName the field to compare.
     * @param from lowest value (inclusive).
     * @param to highest value (inclusive).
     * @return the query object.
     * @throws java.lang.IllegalArgumentException if one or more arguments do not match class or field type.
     */
    public RealmQuery<E> between(String fieldName, double from, double to) {
        long columnIndices[] = getColumnIndices(fieldName, RealmFieldType.DOUBLE);
        this.query.between(columnIndices, from, to);
        return this;
    }

    /**
     * Between condition.
     *
     * @param fieldName the field to compare.
     * @param from lowest value (inclusive).
     * @param to highest value (inclusive).
     * @return the query object.
     * @throws java.lang.IllegalArgumentException if one or more arguments do not match class or field type.
     */
    public RealmQuery<E> between(String fieldName, float from, float to) {
        long columnIndices[] = getColumnIndices(fieldName, RealmFieldType.FLOAT);
        this.query.between(columnIndices, from, to);
        return this;
    }

    /**
     * Between condition.
     *
     * @param fieldName the field to compare.
     * @param from lowest value (inclusive).
     * @param to highest value (inclusive).
     * @return the query object.
     * @throws java.lang.IllegalArgumentException if one or more arguments do not match class or field type.
     */
    public RealmQuery<E> between(String fieldName, Date from, Date to) {
        long columnIndices[] = getColumnIndices(fieldName, RealmFieldType.DATE);
        this.query.between(columnIndices, from, to);
        return this;
    }


    // Contains

    /**
     * Condition that value of field contains the specified substring.
     *
     * @param fieldName the field to compare.
     * @param value the substring.
     * @return the query object.
     * @throws java.lang.IllegalArgumentException if one or more arguments do not match class or field type.
     */
    public RealmQuery<E> contains(String fieldName, String value) {
        return contains(fieldName, value, Case.SENSITIVE);
    }

    /**
     * Condition that value of field contains the specified substring.
     *
     * @param fieldName the field to compare.
     * @param value the substring.
     * @param casing     How to handle casing. Setting this to {@link Case#INSENSITIVE} only works for English locale characters.
     * @return The query object.
     * @throws java.lang.IllegalArgumentException if one or more arguments do not match class or field type.
     */
    public RealmQuery<E> contains(String fieldName, String value, Case casing) {
        long columnIndices[] = getColumnIndices(fieldName, RealmFieldType.STRING);
        this.query.contains(columnIndices, value, casing);
        return this;
    }

    /**
     * Condition that the value of field begins with the specified string.
     *
     * @param fieldName the field to compare.
     * @param value the string.
     * @return the query object.
     * @throws java.lang.IllegalArgumentException if one or more arguments do not match class or field type.
     */
    public RealmQuery<E> beginsWith(String fieldName, String value) {
        return beginsWith(fieldName, value, Case.SENSITIVE);
    }

    /**
     * Condition that the value of field begins with the specified substring.
     *
     * @param fieldName the field to compare.
     * @param value the substring.
     * @param casing     How to handle casing. Setting this to {@link Case#INSENSITIVE} only works for English locale characters.
     * @return the query object
     * @throws java.lang.IllegalArgumentException if one or more arguments do not match class or field type.
     */
    public RealmQuery<E> beginsWith(String fieldName, String value, Case casing) {
        long columnIndices[] = getColumnIndices(fieldName, RealmFieldType.STRING);
        this.query.beginsWith(columnIndices, value, casing);
        return this;
    }

    /**
     * Condition that the value of field ends with the specified string.
     *
     * @param fieldName the field to compare.
     * @param value the string.
     * @return the query object.
     * @throws java.lang.IllegalArgumentException if one or more arguments do not match class or field type.
     */
    public RealmQuery<E> endsWith(String fieldName, String value) {
        return endsWith(fieldName, value, Case.SENSITIVE);
    }

    /**
     * Condition that the value of field ends with the specified substring.
     *
     * @param fieldName the field to compare.
     * @param value the substring.
     * @param casing     How to handle casing. Setting this to {@link Case#INSENSITIVE} only works for English locale characters.
     * @return the query object.
     * @throws java.lang.IllegalArgumentException One or more arguments do not match class or field type.
     */
    public RealmQuery<E> endsWith(String fieldName, String value, Case casing) {
        long columnIndices[] = getColumnIndices(fieldName, RealmFieldType.STRING);
        this.query.endsWith(columnIndices, value, casing);
        return this;
    }

    // Grouping

    /**
     * Begin grouping of conditions ("left parenthesis"). A group must be closed with a call to {@code endGroup()}.
     *
     * @return the query object.
     * @see #endGroup()
     */
    public RealmQuery<E> beginGroup() {
        this.query.group();
        return this;
    }

    /**
     * End grouping of conditions ("right parenthesis") which was opened by a call to {@code beginGroup()}.
     *
     * @return the query object.
     * @see #beginGroup()
     */
    public RealmQuery<E> endGroup() {
        this.query.endGroup();
        return this;
    }

    /**
     * Logical-or two conditions.
     *
     * @return the query object.
     */
    public RealmQuery<E> or() {
        this.query.or();
        return this;
    }

    /**
     * Negate condition.
     *
     * @return the query object.
     */
    public RealmQuery<E> not() {
        this.query.not();
        return this;
    }

    /**
     * Condition that find values that are considered "empty", i.e. an empty list, the 0-length string or byte array.
     *
     * @param fieldName the field to compare.
     * @return the query object.
     * @throws java.lang.IllegalArgumentException if the field name isn't valid or its type isn't either a RealmList,
     * String or byte array.
     */
    public RealmQuery<E> isEmpty(String fieldName) {
        long columnIndices[] = getColumnIndices(fieldName, RealmFieldType.STRING, RealmFieldType.BINARY, RealmFieldType.LIST);
        this.query.isEmpty(columnIndices);
        return this;
    }

    // Aggregates

    // Sum

    /**
     * Calculates the sum of a given field.
     *
     * @param fieldName the field to sum. Only number fields are supported.
     * @return the sum if no objects exist or they all have {@code null} as the value for the given field, {@code 0}
     * will be returned. When computing the sum, objects with {@code null} values are ignored.
     * @throws java.lang.IllegalArgumentException if the field is not a number type.
     */
    public Number sum(String fieldName) {
        long columnIndex = columns.get(fieldName);
        switch (table.getColumnType(columnIndex)) {
            case INTEGER:
                return query.sumInt(columnIndex);
            case FLOAT:
                return query.sumFloat(columnIndex);
            case DOUBLE:
                return query.sumDouble(columnIndex);
            default:
                throw new IllegalArgumentException(String.format(TYPE_MISMATCH, fieldName, "int, float or double"));
        }
    }

    /**
     * Calculates the sum of a field.
     *
     * @param fieldName the field name.
     * @return the sum.
     * @throws java.lang.UnsupportedOperationException if the query is not valid ("syntax error").
     * @deprecated please use {@link #sum(String)} instead.
     */
    public long sumInt(String fieldName) {
        long columnIndex = columns.get(fieldName);
        return this.query.sumInt(columnIndex);
    }

    /**
     * Calculates the sum of a field.
     *
     * @param fieldName the field name.
     * @return the sum.
     * @throws java.lang.UnsupportedOperationException if the query is not valid ("syntax error").
     * @deprecated please use {@link #sum(String)} instead.
     */
    public double sumDouble(String fieldName) {
        long columnIndex = columns.get(fieldName);
        return this.query.sumDouble(columnIndex);
    }

    /**
     * Calculates the sum of a field.
     *
     * @param fieldName the field name.
     * @return the sum.
     * @throws java.lang.UnsupportedOperationException if the query is not valid ("syntax error").
     * @deprecated please use {@link #sum(String)} instead.
     */
    public double sumFloat(String fieldName) {
        long columnIndex = columns.get(fieldName);
        return this.query.sumFloat(columnIndex);
    }

    // Average

    /**
     * Returns the average of a given field.
     *
     * @param fieldName the field to calculate average on. Only number fields are supported.
     * @return the average for the given field amongst objects in query results. This will be of type double for all
     * types of number fields. If no objects exist or they all have {@code null} as the value for the given field,
     * {@code 0} will be returned. When computing the average, objects with {@code null} values are ignored.
     * @throws java.lang.IllegalArgumentException if the field is not a number type.
     */
    public double average(String fieldName) {
        long columnIndex = columns.get(fieldName);
        switch (table.getColumnType(columnIndex)) {
            case INTEGER:
                return query.averageInt(columnIndex);
            case DOUBLE:
                return query.averageDouble(columnIndex);
            case FLOAT:
                return query.averageFloat(columnIndex);
            default:
                throw new IllegalArgumentException(String.format(TYPE_MISMATCH, fieldName, "int, float or double"));
        }
    }

    /**
     * Calculates the average of a field.
     *
     * @param fieldName the field name.
     * @return the average.
     * @throws java.lang.UnsupportedOperationException if the query is not valid ("syntax error").
     * @deprecated please use {@link #average(String)} instead.
     */
    public double averageInt(String fieldName) {
        long columnIndex = columns.get(fieldName);
        return this.query.averageInt(columnIndex);
    }

    /**
     * Calculate the average of a field.
     *
     * @param fieldName the field name.
     * @return the average.
     * @throws java.lang.UnsupportedOperationException if the query is not valid ("syntax error").
     * @deprecated please use {@link #average(String)} instead.
     */
    public double averageDouble(String fieldName) {
        long columnIndex = columns.get(fieldName);
        return this.query.averageDouble(columnIndex);
    }

    /**
     * Calculates the average of a field.
     *
     * @param fieldName the field name.
     * @return the average.
     * @throws java.lang.UnsupportedOperationException if the query is not valid ("syntax error").
     * @deprecated please use {@link #average(String)} instead.
     */
    public double averageFloat(String fieldName) {
        long columnIndex = columns.get(fieldName);
        return this.query.averageFloat(columnIndex);
    }

    // Min

    /**
     * Finds the minimum value of a field.
     *
     * @param fieldName the field to look for a minimum on. Only number fields are supported.
     * @return if no objects exist or they all have {@code null} as the value for the given field, {@code null} will be
     * returned. Otherwise the minimum value is returned. When determining the minimum value, objects with {@code null}
     * values are ignored.
     * @throws java.lang.IllegalArgumentException if the field is not a number type.
     */
    public Number min(String fieldName) {
        realm.checkIfValid();
        long columnIndex = table.getColumnIndex(fieldName);
        switch (table.getColumnType(columnIndex)) {
            case INTEGER:
                return this.query.minimumInt(columnIndex);
            case FLOAT:
                return this.query.minimumFloat(columnIndex);
            case DOUBLE:
                return this.query.minimumDouble(columnIndex);
            default:
                throw new IllegalArgumentException(String.format(TYPE_MISMATCH, fieldName, "int, float or double"));
        }
    }

    /**
     * Finds the minimum value of a field.
     *
     * @param fieldName the field name.
     * @return the minimum value.
     * @throws java.lang.UnsupportedOperationException if the query is not valid ("syntax error").
     * @throws java.lang.NullPointerException if no objects exist or they all have {@code null} as the value for the
     * given field.
     * @deprecated please use {@link #min(String)} instead.
     */
    public long minimumInt(String fieldName) {
        long columnIndex = columns.get(fieldName);
        return this.query.minimumInt(columnIndex);
    }

    /**
     * Finds the minimum value of a field.
     *
     * @param fieldName the field name.
     * @return the minimum value.
     * @throws java.lang.UnsupportedOperationException if the query is not valid ("syntax error").
     * @throws java.lang.NullPointerException if no objects exist or they all have {@code null} as the value for the
     * given field.
     * @deprecated please use {@link #min(String)} instead.
     */
    public double minimumDouble(String fieldName) {
        long columnIndex = columns.get(fieldName);
        return this.query.minimumDouble(columnIndex);
    }

    /**
     * Finds the minimum value of a field.
     *
     * @param fieldName the field name.
     * @return the minimum value.
     * @throws java.lang.UnsupportedOperationException if the query is not valid ("syntax error").
     * @throws java.lang.NullPointerException if no objects exist or they all have {@code null} as the value for the
     * given field.
     * @deprecated please use {@link #min(String)} instead.
     */
    public float minimumFloat(String fieldName) {
        long columnIndex = columns.get(fieldName);
        return this.query.minimumFloat(columnIndex);
    }

    /**
     * Finds the minimum value of a field.
     *
     * @param fieldName the field name
     * @return if no objects exist or they all have {@code null} as the value for the given date field, {@code null}
     * will be returned. Otherwise the minimum date is returned. When determining the minimum date, objects with
     * {@code null} values are ignored.
     * @throws java.lang.UnsupportedOperationException if the query is not valid ("syntax error").
     */
    public Date minimumDate(String fieldName) {
        long columnIndex = columns.get(fieldName);
        return this.query.minimumDate(columnIndex);
    }

    // Max

    /**
     * Finds the maximum value of a field.
     *
     * @param fieldName the field to look for a maximum on. Only number fields are supported.
     * @return  if no objects exist or they all have {@code null} as the value for the given field, {@code null} will be
     * returned. Otherwise the maximum value is returned. When determining the maximum value, objects with {@code null}
     * values are ignored.
     * @throws java.lang.IllegalArgumentException if the field is not a number type.
     */
    public Number max(String fieldName) {
        realm.checkIfValid();
        long columnIndex = table.getColumnIndex(fieldName);
        switch (table.getColumnType(columnIndex)) {
            case INTEGER:
                return this.query.maximumInt(columnIndex);
            case FLOAT:
                return this.query.maximumFloat(columnIndex);
            case DOUBLE:
                return this.query.maximumDouble(columnIndex);
            default:
                throw new IllegalArgumentException(String.format(TYPE_MISMATCH, fieldName, "int, float or double"));
        }
    }

    /**
     * Finds the maximum value of a field.
     *
     * @param fieldName the field name.
     * @return the maximum value.
     * @throws java.lang.UnsupportedOperationException if the query is not valid ("syntax error").
     * @throws java.lang.NullPointerException if no objects exist or they all have {@code null} as the value for the
     * given field.
     * @deprecated please use {@link #max(String)} instead.
     */
    public long maximumInt(String fieldName) {
        long columnIndex = columns.get(fieldName);
        return this.query.maximumInt(columnIndex);
    }

    /**
     * Find the maximum value of a field.
     *
     * @param fieldName the field name.
     * @return the maximum value.
     * @throws java.lang.UnsupportedOperationException if the query is not valid ("syntax error").
     * @throws java.lang.NullPointerException if no objects exist or they all have {@code null} as the value for the
     * given field.
     * @deprecated please use {@link #max(String)} instead.
     */
    public double maximumDouble(String fieldName) {
        long columnIndex = columns.get(fieldName);
        return this.query.maximumDouble(columnIndex);
    }

    /**
     * Finds the maximum value of a field.
     *
     * @param fieldName the field name.
     * @return the maximum value.
     * @throws java.lang.UnsupportedOperationException if the query is not valid ("syntax error").
     * @throws java.lang.NullPointerException if no objects exist or they all have {@code null} as the value for the
     * given field.
     * @deprecated please use {@link #max(String)} instead.
     */
    public float maximumFloat(String fieldName) {
        long columnIndex = columns.get(fieldName);
        return this.query.maximumFloat(columnIndex);
    }

    /**
     * Finds the maximum value of a field.
     *
     * @param fieldName the field name.
     * @return if no objects exist or they all have {@code null} as the value for the given date field, {@code null}
     * will be returned. Otherwise the maximum date is returned. When determining the maximum date, objects with
     * {@code null} values are ignored.
     * @throws java.lang.UnsupportedOperationException if the query is not valid ("syntax error").
     */
    public Date maximumDate(String fieldName) {
        long columnIndex = columns.get(fieldName);
        return this.query.maximumDate(columnIndex);
    }

    /**
     * Counts the number of objects that fulfill the query conditions.
     *
     * @return the number of matching objects.
     * @throws java.lang.UnsupportedOperationException if the query is not valid ("syntax error").
     */
    public long count() {
        return this.query.count();
    }

    RealmResults<E> distinctAsync(final long columnIndex) {
        checkQueryIsNotReused();
        final WeakReference<Handler> weakHandler = getWeakReferenceHandler();

        // handover the query (to be used by a worker thread)
        final long handoverQueryPointer = query.handoverQuery(realm.sharedGroupManager.getNativePointer());

        // save query arguments (for future update)
        argumentsHolder = new ArgumentsHolder(ArgumentsHolder.TYPE_DISTINCT);
        argumentsHolder.columnIndex = columnIndex;

        // we need to use the same configuration to open a background SharedGroup (i.e Realm)
        // to perform the query
        final RealmConfiguration realmConfiguration = realm.getConfiguration();

        // prepare an empty reference of the RealmResults, so we can return it immediately (promise)
        // then update it once the query completes in the background.
        RealmResults<E> realmResults = new RealmResults<E>(realm, query, clazz);
        final WeakReference<RealmResults<?>> weakRealmResults = new WeakReference<RealmResults<?>>(realmResults, realm.getReferenceQueue());
        realm.addAsyncRealmResults(weakRealmResults, this);

        final Future<Long> pendingQuery = Realm.asyncQueryExecutor.submit(new Callable<Long>() {
            @Override
            public Long call() throws Exception {
                if (!Thread.currentThread().isInterrupted()) {
                    SharedGroup sharedGroup = null;

                    try {
                        sharedGroup = new SharedGroup(realmConfiguration.getPath(),
                                SharedGroup.IMPLICIT_TRANSACTION,
                                realmConfiguration.getDurability(),
                                realmConfiguration.getEncryptionKey());

                        long handoverTableViewPointer = query.
                                findDistinctWithHandover(sharedGroup.getNativePointer(),
                                        sharedGroup.getNativeReplicationPointer(),
                                        handoverQueryPointer,
                                        columnIndex);

                        QueryUpdateTask.Result result = QueryUpdateTask.Result.newRealmResultsResponse();
                        result.updatedTableViews.put(weakRealmResults, handoverTableViewPointer);
                        result.versionID = sharedGroup.getVersion();
                        sendMessageToHandler(weakHandler, HandlerController.REALM_COMPLETED_ASYNC_QUERY, result);

                        return handoverTableViewPointer;
                    } catch (Exception e) {
                        RealmLog.e(e.getMessage());
                        sendMessageToHandler(weakHandler, HandlerController.REALM_ASYNC_BACKGROUND_EXCEPTION, new Error(e));

                    } finally {
                        if (null != sharedGroup) {
                            sharedGroup.close();
                        }
                    }
                } else {
                    TableQuery.nativeCloseQueryHandover(handoverQueryPointer);
                }

                return INVALID_NATIVE_POINTER;
            }
        });

        realmResults.setPendingQuery(pendingQuery);
        return realmResults;
    }

    /**
     * Finds all objects that fulfill the query conditions.
     *
     * @return a {@link io.realm.RealmResults} containing objects. If no objects match the condition, a list with zero
     * objects is returned.
     * @see io.realm.RealmResults
     */
    @SuppressWarnings("unchecked")
    public RealmResults<E> findAll() {
        checkQueryIsNotReused();
        if (isDynamicQuery()) {
            return (RealmResults<E>) RealmResults.createFromDynamicTableOrView(realm, query.findAll(), className);
        } else {
            return RealmResults.createFromTableOrView(realm, query.findAll(), clazz);
        }
    }

    /**
     * Finds all objects that fulfill the query conditions and sorted by specific field name.
     * This method is only available from a Looper thread.
     *
     * @return immediately an empty {@link RealmResults}. Users need to register a listener
     * {@link io.realm.RealmResults#addChangeListener(RealmChangeListener)} to be notified when the query completes.
     * @see io.realm.RealmResults
     */
    public RealmResults<E> findAllAsync() {
        checkQueryIsNotReused();
        final WeakReference<Handler> weakHandler = getWeakReferenceHandler();

        // handover the query (to be used by a worker thread)
        final long handoverQueryPointer = query.handoverQuery(realm.sharedGroupManager.getNativePointer());

        // save query arguments (for future update)
        argumentsHolder = new ArgumentsHolder(ArgumentsHolder.TYPE_FIND_ALL);

        // we need to use the same configuration to open a background SharedGroup (i.e Realm)
        // to perform the query
        final RealmConfiguration realmConfiguration = realm.getConfiguration();

        // prepare an empty reference of the RealmResults, so we can return it immediately (promise)
        // then update it once the query completes in the background.
        RealmResults<E> realmResults = new RealmResults<E>(realm, query, clazz);
        final WeakReference<RealmResults<?>> weakRealmResults = new WeakReference<RealmResults<?>>(realmResults, realm.getReferenceQueue());
        realm.addAsyncRealmResults(weakRealmResults, this);

        final Future<Long> pendingQuery = Realm.asyncQueryExecutor.submit(new Callable<Long>() {
            @Override
            public Long call() throws Exception {
                if (!Thread.currentThread().isInterrupted()) {
                    SharedGroup sharedGroup = null;

                    try {
                        sharedGroup = new SharedGroup(realmConfiguration.getPath(),
                                SharedGroup.IMPLICIT_TRANSACTION,
                                realmConfiguration.getDurability(),
                                realmConfiguration.getEncryptionKey());

                        // Run the query & handover the table view for the caller thread
                        // Note: the handoverQueryPointer contains the versionID needed by the SG in order
                        // to import it.
                        long handoverTableViewPointer = query.findAllWithHandover(sharedGroup.getNativePointer(), sharedGroup.getNativeReplicationPointer(), handoverQueryPointer);

                        QueryUpdateTask.Result result = QueryUpdateTask.Result.newRealmResultsResponse();
                        result.updatedTableViews.put(weakRealmResults, handoverTableViewPointer);
                        result.versionID = sharedGroup.getVersion();
                        sendMessageToHandler(weakHandler, HandlerController.REALM_COMPLETED_ASYNC_QUERY, result);

                        return handoverTableViewPointer;

                    } catch (Exception e) {
                        RealmLog.e(e.getMessage());
                        sendMessageToHandler(weakHandler, HandlerController.REALM_ASYNC_BACKGROUND_EXCEPTION, new Error(e));

                    } finally {
                        if (null != sharedGroup) {
                            sharedGroup.close();
                        }
                    }
                } else {
                    TableQuery.nativeCloseQueryHandover(handoverQueryPointer);
                }

                return INVALID_NATIVE_POINTER;
            }
        });

        realmResults.setPendingQuery(pendingQuery);
        return realmResults;
    }

    /**
     * Finds all objects that fulfill the query conditions and sorted by specific field name.
     * <p>
     * Sorting is currently limited to character sets in 'Latin Basic', 'Latin Supplement', 'Latin Extended A',
     * 'Latin Extended B' (UTF-8 range 0-591). For other character sets, sorting will have no effect.
     *
     * @param fieldName the field name to sort by.
     * @param sortOrder how to sort the results.
     * @return a {@link io.realm.RealmResults} containing objects. If no objects match the condition, a list with zero
     * objects is returned.
     * @throws java.lang.IllegalArgumentException if field name does not exist.
     */
    @SuppressWarnings("unchecked")
    public RealmResults<E> findAllSorted(String fieldName, Sort sortOrder) {
        checkQueryIsNotReused();
        TableView tableView = query.findAll();
        Long columnIndex = columns.get(fieldName);
        if (columnIndex == null || columnIndex < 0) {
            throw new IllegalArgumentException(String.format("Field name '%s' does not exist.", fieldName));
        }
        tableView.sort(columnIndex, sortOrder);

        if (isDynamicQuery()) {
            return (RealmResults<E>) RealmResults.createFromDynamicTableOrView(realm, tableView, className);
        } else {
            return RealmResults.createFromTableOrView(realm, tableView, clazz);
        }
    }

    /**
     * Similar to {@link #findAllSorted(String, Sort)} but runs asynchronously on a worker thread
     * (Need a Realm opened from a looper thread to work).
     *
     * @return immediately an empty {@link RealmResults}. Users need to register a listener
     *         {@link io.realm.RealmResults#addChangeListener(RealmChangeListener)} to be notified when the query completes.
     * @throws java.lang.IllegalArgumentException if field name does not exist.
     */
    public RealmResults<E> findAllSortedAsync(String fieldName, final Sort sortOrder) {
        checkQueryIsNotReused();
        final Long columnIndex = columns.get(fieldName);
        if (columnIndex == null || columnIndex < 0) {
            throw new IllegalArgumentException(String.format("Field name '%s' does not exist.", fieldName));
        }

        // capture the query arguments for future retries & update
        argumentsHolder = new ArgumentsHolder(ArgumentsHolder.TYPE_FIND_ALL_SORTED);
        argumentsHolder.sortOrder = sortOrder;
        argumentsHolder.columnIndex = columnIndex;

        final WeakReference<Handler> weakHandler = getWeakReferenceHandler();

        // handover the query (to be used by a worker thread)
        final long handoverQueryPointer = query.handoverQuery(realm.sharedGroupManager.getNativePointer());

        // we need to use the same configuration to open a background SharedGroup to perform the query
        final RealmConfiguration realmConfiguration = realm.getConfiguration();

        RealmResults<E> realmResults = new RealmResults<E>(realm, query, clazz);
        final WeakReference<RealmResults<?>> weakRealmResults = new WeakReference<RealmResults<?>>(realmResults, realm.getReferenceQueue());
        realm.addAsyncRealmResults(weakRealmResults, this);

        final Future<Long> pendingQuery = Realm.asyncQueryExecutor.submit(new Callable<Long>() {
            @Override
            public Long call() throws Exception {
                if (!Thread.currentThread().isInterrupted()) {
                    SharedGroup sharedGroup = null;

                    try {
                        sharedGroup = new SharedGroup(realmConfiguration.getPath(),
                                SharedGroup.IMPLICIT_TRANSACTION,
                                realmConfiguration.getDurability(),
                                realmConfiguration.getEncryptionKey());

                        // run the query & handover the table view for the caller thread
                        long handoverTableViewPointer = query.findAllSortedWithHandover(sharedGroup.getNativePointer(),
                                sharedGroup.getNativeReplicationPointer(), handoverQueryPointer, columnIndex, sortOrder);

                        QueryUpdateTask.Result result = QueryUpdateTask.Result.newRealmResultsResponse();
                        result.updatedTableViews.put(weakRealmResults, handoverTableViewPointer);
                        result.versionID = sharedGroup.getVersion();
                        sendMessageToHandler(weakHandler, HandlerController.REALM_COMPLETED_ASYNC_QUERY, result);

                        return handoverTableViewPointer;
                    } catch (Exception e) {
                        RealmLog.e(e.getMessage());
                        sendMessageToHandler(weakHandler, HandlerController.REALM_ASYNC_BACKGROUND_EXCEPTION, new Error(e));

                    } finally {
                        if (sharedGroup != null) {
                            sharedGroup.close();
                        }
                    }
                } else {
                    TableQuery.nativeCloseQueryHandover(handoverQueryPointer);
                }

                return INVALID_NATIVE_POINTER;
            }
        });
        realmResults.setPendingQuery(pendingQuery);
        return realmResults;
    }


    /**
     * Finds all objects that fulfill the query conditions and sorted by specific field name in ascending order.
     *
     * Sorting is currently limited to character sets in 'Latin Basic', 'Latin Supplement', 'Latin Extended A',
     * 'Latin Extended B' (UTF-8 range 0-591). For other character sets, sorting will have no effect.
     *
     * @param fieldName the field name to sort by.
     * @return a {@link io.realm.RealmResults} containing objects. If no objects match the condition, a list with zero
     * objects is returned.
     * @throws java.lang.IllegalArgumentException if field name does not exist.
     */
    public RealmResults<E> findAllSorted(String fieldName) {
        return findAllSorted(fieldName, Sort.ASCENDING);
    }

    /**
     * Similar to {@link #findAllSorted(String)} but runs asynchronously on a worker thread
     * This method is only available from a Looper thread.
     *
     * @return immediately an empty {@link RealmResults}. Users need to register a listener
     * {@link io.realm.RealmResults#addChangeListener(RealmChangeListener)} to be notified when the query completes.
     * @throws java.lang.IllegalArgumentException if field name does not exist.
     */
    public RealmResults<E> findAllSortedAsync(String fieldName) {
        return findAllSortedAsync(fieldName, Sort.ASCENDING);
    }

    /**
     * Finds all objects that fulfill the query conditions and sorted by specific field names.
     * <p>
     * Sorting is currently limited to character sets in 'Latin Basic', 'Latin Supplement', 'Latin Extended A',
     * 'Latin Extended B' (UTF-8 range 0-591). For other character sets, sorting will have no effect.
     *
     * @param fieldNames an array of field names to sort by.
     * @param sortOrders how to sort the field names.
     * @return a {@link io.realm.RealmResults} containing objects. If no objects match the condition, a list with zero 
     *         objects is returned.
     * @throws java.lang.IllegalArgumentException if a field name does not exist.
     */
    @SuppressWarnings("unchecked")
    public RealmResults<E> findAllSorted(String fieldNames[], Sort sortOrders[]) {
        checkSortParameters(fieldNames, sortOrders);

        if (fieldNames.length == 1 && sortOrders.length == 1) {
            return findAllSorted(fieldNames[0], sortOrders[0]);
        } else {
            TableView tableView = query.findAll();
            List<Long> columnIndices = new ArrayList<Long>();
            for (int i = 0; i < fieldNames.length; i++) {
                String fieldName = fieldNames[i];
                Long columnIndex = columns.get(fieldName);
                if (columnIndex == null || columnIndex < 0) {
                    throw new IllegalArgumentException(String.format("Field name '%s' does not exist.", fieldName));
                }
                columnIndices.add(columnIndex);
            }
            tableView.sort(columnIndices, sortOrders);

            if (isDynamicQuery()) {
                return (RealmResults<E>) RealmResults.createFromDynamicTableOrView(realm, tableView, className);
            } else {
                return RealmResults.createFromTableOrView(realm, tableView, clazz);
            }
        }
    }

    private boolean isDynamicQuery() {
        return className != null;
    }

    /**
     * Similar to {@link #findAllSorted(String[], Sort[])} but runs asynchronously
     * from a worker thread.
     * This method is only available from a Looper thread.
     *
     * @return immediately an empty {@link RealmResults}. Users need to register a listener
     * {@link io.realm.RealmResults#addChangeListener(RealmChangeListener)} to be notified when the query completes.
     * @see io.realm.RealmResults
     */
    public RealmResults<E> findAllSortedAsync(String fieldNames[], final Sort[] sortOrders) {
        checkQueryIsNotReused();
        checkSortParameters(fieldNames, sortOrders);

        if (fieldNames.length == 1 && sortOrders.length == 1) {
            return findAllSortedAsync(fieldNames[0], sortOrders[0]);

        } else {
            final WeakReference<Handler> weakHandler = getWeakReferenceHandler();

            // Handover the query (to be used by a worker thread)
            final long handoverQueryPointer = query.handoverQuery(realm.sharedGroupManager.getNativePointer());

            // We need to use the same configuration to open a background SharedGroup to perform the query
            final RealmConfiguration realmConfiguration = realm.getConfiguration();

            final long indices[] = new long[fieldNames.length];
            for (int i = 0; i < fieldNames.length; i++) {
                String fieldName = fieldNames[i];
                Long columnIndex = columns.get(fieldName);
                if (columnIndex == null || columnIndex < 0) {
                    throw new IllegalArgumentException(String.format("Field name '%s' does not exist.", fieldName));
                }
                indices[i] = columnIndex;
            }

            // capture the query arguments for future retries & update
            argumentsHolder = new ArgumentsHolder(ArgumentsHolder.TYPE_FIND_ALL_MULTI_SORTED);
            argumentsHolder.sortOrders = sortOrders;
            argumentsHolder.columnIndices = indices;

            // prepare the promise result
            RealmResults<E> realmResults = new RealmResults<E>(realm, query, clazz);
            final WeakReference<RealmResults<?>> weakRealmResults = new WeakReference<RealmResults<?>>(realmResults, realm.getReferenceQueue());
            realm.addAsyncRealmResults(weakRealmResults, this);

            final Future<Long> pendingQuery = Realm.asyncQueryExecutor.submit(new Callable<Long>() {
                @Override
                public Long call() throws Exception {
                    if (!Thread.currentThread().isInterrupted()) {
                        SharedGroup sharedGroup = null;

                        try {
                            sharedGroup = new SharedGroup(realmConfiguration.getPath(),
                                    SharedGroup.IMPLICIT_TRANSACTION,
                                    realmConfiguration.getDurability(),
                                    realmConfiguration.getEncryptionKey());

                            // run the query & handover the table view for the caller thread
                            long handoverTableViewPointer = query.findAllMultiSortedWithHandover(sharedGroup.getNativePointer(),
                                    sharedGroup.getNativeReplicationPointer(), handoverQueryPointer, indices, sortOrders);

                            QueryUpdateTask.Result result = QueryUpdateTask.Result.newRealmResultsResponse();
                            result.updatedTableViews.put(weakRealmResults, handoverTableViewPointer);
                            result.versionID = sharedGroup.getVersion();
                            sendMessageToHandler(weakHandler, HandlerController.REALM_COMPLETED_ASYNC_QUERY, result);

                            return handoverTableViewPointer;
                        } catch (Exception e) {
                            RealmLog.e(e.getMessage());
                            sendMessageToHandler(weakHandler, HandlerController.REALM_ASYNC_BACKGROUND_EXCEPTION, new Error(e));

                        } finally {
                            if (sharedGroup != null) {
                                sharedGroup.close();
                            }
                        }
                    } else {
                        TableQuery.nativeCloseQueryHandover(handoverQueryPointer);
                    }

                    return INVALID_NATIVE_POINTER;
                }
            });

            realmResults.setPendingQuery(pendingQuery);
            return realmResults;
        }
    }

    /**
     * Finds all objects that fulfill the query conditions and sorted by specific field names in ascending order.
     *
     * Sorting is currently limited to character sets in 'Latin Basic', 'Latin Supplement', 'Latin Extended A',
     * 'Latin Extended B' (UTF-8 range 0-591). For other character sets, sorting will have no effect.
     *
     * @param fieldName1 first field name
     * @param sortOrder1 sort order for first field
     * @param fieldName2 second field name
     * @param sortOrder2 sort order for second field
     * @return a {@link io.realm.RealmResults} containing objects. If no objects match the condition, a list with zero
     * objects is returned.
     * @throws java.lang.IllegalArgumentException if a field name does not exist.
     */
    public RealmResults<E> findAllSorted(String fieldName1, Sort sortOrder1,
                                   String fieldName2, Sort sortOrder2) {
        return findAllSorted(new String[]{fieldName1, fieldName2}, new Sort[]{sortOrder1, sortOrder2});
    }

    /**
     * Similar to {@link #findAllSorted(String, Sort, String, Sort)} but runs asynchronously on a worker thread
     * This method is only available from a Looper thread.
     *
     * @return immediately an empty {@link RealmResults}. Users need to register a listener
     * {@link io.realm.RealmResults#addChangeListener(RealmChangeListener)} to be notified when the query completes.
     * @throws java.lang.IllegalArgumentException if a field name does not exist.
     */
    public RealmResults<E> findAllSortedAsync(String fieldName1, Sort sortOrder1,
                                              String fieldName2, Sort sortOrder2) {
        return findAllSortedAsync(new String[]{fieldName1, fieldName2}, new Sort[]{sortOrder1, sortOrder2});
    }

    /**
     * Finds all objects that fulfill the query conditions and sorted by specific field names in
     * ascending order.
     *
     * Sorting is currently limited to character sets in 'Latin Basic', 'Latin Supplement', 'Latin Extended A',
     * 'Latin Extended B' (UTF-8 range 0-591). For other character sets, sorting will have no effect.
     *
     * @param fieldName1 first field name
     * @param sortOrder1 sort order for first field
     * @param fieldName2 second field name
     * @param sortOrder2 sort order for second field
     * @param fieldName3 third field names
     * @param sortOrder3 sort order for third field
     * @return a {@link io.realm.RealmResults} containing objects. If no objects match the condition, a list with zero
     * objects is returned.
     * @throws java.lang.IllegalArgumentException if a field name does not exist.
     */
    public RealmResults<E> findAllSorted(String fieldName1, Sort sortOrder1,
                                   String fieldName2, Sort sortOrder2,
                                   String fieldName3, Sort sortOrder3) {
        return findAllSorted(new String[]{fieldName1, fieldName2, fieldName3},
                new Sort[]{sortOrder1, sortOrder2, sortOrder3});
    }

    /**
     * Similar to {@link #findAllSorted(String, Sort, String, Sort, String, Sort)} but
     * runs asynchronously on a worker thread.
     * This method is only available from a Looper thread.
     *
     * @return immediately an empty {@link RealmResults}. Users need to register a listener
     * {@link io.realm.RealmResults#addChangeListener(RealmChangeListener)} to be notified when the query completes.
     * @throws java.lang.IllegalArgumentException if a field name does not exist.
     */
    public RealmResults<E> findAllSortedAsync(String fieldName1, Sort sortOrder1,
                                              String fieldName2, Sort sortOrder2,
                                              String fieldName3, Sort sortOrder3) {
        return findAllSortedAsync(new String[]{fieldName1, fieldName2, fieldName3},
                new Sort[]{sortOrder1, sortOrder2, sortOrder3});
    }

    /**
     * Finds the first object that fulfills the query conditions.
     *
     * @return the object found or {@code null} if no object matches the query conditions.
     * @see io.realm.RealmObject
     */
    public E findFirst() {
        checkQueryIsNotReused();
        long rowIndex = this.query.find();
        if (rowIndex >= 0) {
            return realm.get(clazz, className, (view != null) ? view.getTargetRowIndex(rowIndex) : rowIndex);
        } else {
            return null;
        }
    }

    // FIXME Replace with Schema when it is available
    private static class DynamicColumnMap implements Map<String, Long> {
        private final Table table;

        public DynamicColumnMap(Table table) {
            this.table = table;
        }

        @Override
        public Long get(Object key) {
            return table.getColumnIndex((String) key);
        }

        @Override
        public void clear() {
            throw new UnsupportedOperationException();
        }

        @Override
        public boolean containsKey(Object key) {
            throw new UnsupportedOperationException();
        }

        @Override
        public boolean containsValue(Object value) {
            throw new UnsupportedOperationException();
        }

        @Override
        public Set<Entry<String, Long>> entrySet() {
            throw new UnsupportedOperationException();
        }

        @Override
        public boolean isEmpty() {
            throw new UnsupportedOperationException();
        }

        @Override
        public Set<String> keySet() {
            throw new UnsupportedOperationException();
        }

        @Override
        public Long put(String key, Long value) {
            throw new UnsupportedOperationException();
        }

        @Override
        public void putAll(Map<? extends String, ? extends Long> map) {
            throw new UnsupportedOperationException();
        }

        @Override
        public Long remove(Object key) {
            throw new UnsupportedOperationException();
        }

        @Override
        public int size() {
            throw new UnsupportedOperationException();
        }

        @Override
        public Collection<Long> values() {
            throw new UnsupportedOperationException();
        }
    }

    /**
     * Similar to {@link #findFirst()} but runs asynchronously on a worker thread
     * This method is only available from a Looper thread.
     *
     * @return immediately an empty {@link RealmObject}. Users need to register a listener
     * {@link io.realm.RealmObject#addChangeListener} to be notified when the query completes.
     */
    public E findFirstAsync() {
        checkQueryIsNotReused();
        final WeakReference<Handler> weakHandler = getWeakReferenceHandler();

        // handover the query (to be used by a worker thread)
        final long handoverQueryPointer = query.handoverQuery(realm.sharedGroupManager.getNativePointer());

        // save query arguments (for future update)
        argumentsHolder = new ArgumentsHolder(ArgumentsHolder.TYPE_FIND_FIRST);

        final RealmConfiguration realmConfiguration = realm.getConfiguration();

        // prepare an empty reference of the RealmObject, so we can return it immediately (promise)
        // then update it once the query complete in the background.
        final E result = realm.getConfiguration().getSchemaMediator().newInstance(clazz, realm.getColumnInfo(clazz));
        final WeakReference<RealmObject> realmObjectWeakReference = new WeakReference<RealmObject>(result);
        realm.addAsyncRealmObject(realmObjectWeakReference, this);
        result.realm = realm;
        result.row = Row.EMPTY_ROW;

        final Future<Long> pendingQuery = Realm.asyncQueryExecutor.submit(new Callable<Long>() {
            @Override
            public Long call() throws Exception {
                if (!Thread.currentThread().isInterrupted()) {
                    SharedGroup sharedGroup = null;

                    try {
                        sharedGroup = new SharedGroup(realmConfiguration.getPath(),
                                SharedGroup.IMPLICIT_TRANSACTION,
                                realmConfiguration.getDurability(),
                                realmConfiguration.getEncryptionKey());

                        long handoverTableViewPointer = query.findWithHandover(sharedGroup.getNativePointer(),
                                sharedGroup.getNativeReplicationPointer(), handoverQueryPointer);

                        QueryUpdateTask.Result result = QueryUpdateTask.Result.newRealmObjectResponse();
                        result.updatedRow.put(realmObjectWeakReference, handoverTableViewPointer);
                        result.versionID = sharedGroup.getVersion();
                        sendMessageToHandler(weakHandler, HandlerController.REALM_COMPLETED_ASYNC_FIND_FIRST, result);

                        return handoverTableViewPointer;

                    } catch (Exception e) {
                        RealmLog.e(e.getMessage());
                        // handler can't throw a checked exception need to wrap it into unchecked Exception
                        sendMessageToHandler(weakHandler, HandlerController.REALM_COMPLETED_ASYNC_FIND_FIRST, new Error(e));

                    } finally {
                        if (null != sharedGroup) {
                            sharedGroup.close();
                        }
                    }
                } else {
                    TableQuery.nativeCloseQueryHandover(handoverQueryPointer);
                }

                return INVALID_NATIVE_POINTER;
            }
        });
        result.setPendingQuery(pendingQuery);

        return result;
    }

    private void checkSortParameters(String fieldNames[], final Sort[] sortOrders) {
        if (fieldNames == null) {
            throw new IllegalArgumentException("fieldNames cannot be 'null'.");
        } else if (sortOrders == null) {
            throw new IllegalArgumentException("sortOrders cannot be 'null'.");
        } else if (fieldNames.length == 0) {
            throw new IllegalArgumentException("At least one field name must be specified.");
        } else if (fieldNames.length != sortOrders.length) {
            throw new IllegalArgumentException(String.format("Number of field names (%d) and sort orders (%d) does not match.", fieldNames.length, sortOrders.length));
        }
    }

    private WeakReference<Handler> getWeakReferenceHandler() {
        if (realm.handler == null) {
            throw new IllegalStateException("Your Realm is opened from a thread without a Looper." +
                    " Async queries need a Handler to send results of your query");
        }
        return new WeakReference<Handler>(realm.handler); // use caller Realm's Looper
    }

    private void sendMessageToHandler(WeakReference<Handler> weakHandler, int what, Object obj) {
        Handler handler = weakHandler.get();
        if (handler != null && handler.getLooper().getThread().isAlive()) {
            handler.obtainMessage(what, obj).sendToTarget();
        }
    }

    // We need to prevent the user from using the query again (mostly for async)
    // Ex: if the first query fail with findFirstAsync, if the user reuse the same RealmQuery
    //     with findAllSorted, argumentsHolder of the first query will be overridden,
    //     which cause any retry to use the findAllSorted argumentsHolder.
    private void checkQueryIsNotReused() {
        if (argumentsHolder != null) {
            throw new IllegalStateException("This RealmQuery is already used by a find* query, please create a new query");
        }
    }

    public ArgumentsHolder getArgument() {
        return argumentsHolder;
    }

    /**
     * Exports & handovers the query to be used by a worker thread.
     *
     * @return the exported handover pointer for this RealmQuery.
     */
    long handoverQueryPointer() {
        return query.handoverQuery(realm.sharedGroupManager.getNativePointer());
    }
}<|MERGE_RESOLUTION|>--- conflicted
+++ resolved
@@ -46,13 +46,8 @@
  * A RealmQuery encapsulates a query on a {@link io.realm.Realm} or a {@link io.realm.RealmResults} using the Builder
  * pattern. The query is executed using either {@link #findAll()} or {@link #findFirst()}
  * <p>
-<<<<<<< HEAD
- * The input to many of the query functions take a field name as String. Note that this is not
- * type safe. If a RealmObject class is refactored care has to be taken to not break any queries.
-=======
- * The input to many of the query functions take a field name as String. Note that this is not type safe. If a model
- * class is refactored care has to be taken to not break any queries.
->>>>>>> 313aa207
+ * The input to many of the query functions take a field name as String. Note that this is not type safe. If a 
+ * RealmObject class is refactored care has to be taken to not break any queries.
  * <p>
  * A {@link io.realm.Realm} is unordered, which means that there is no guarantee that querying a Realm will return the
  * objects in the order they where inserted. Use {@link #findAllSorted(String)} and similar methods if a specific order
