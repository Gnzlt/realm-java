/*
 * Copyright 2014 Realm Inc.
 *
 * Licensed under the Apache License, Version 2.0 (the "License");
 * you may not use this file except in compliance with the License.
 * You may obtain a copy of the License at
 *
 * http://www.apache.org/licenses/LICENSE-2.0
 *
 * Unless required by applicable law or agreed to in writing, software
 * distributed under the License is distributed on an "AS IS" BASIS,
 * WITHOUT WARRANTIES OR CONDITIONS OF ANY KIND, either express or implied.
 * See the License for the specific language governing permissions and
 * limitations under the License.
 */

package io.realm;

import java.util.List;
import java.util.concurrent.CopyOnWriteArrayList;
import java.util.concurrent.Future;

import io.realm.annotations.RealmClass;
import io.realm.internal.ColumnInfo;
import io.realm.internal.InvalidRow;
import io.realm.internal.Row;
import io.realm.internal.Table;
import io.realm.internal.TableQuery;
import io.realm.internal.log.RealmLog;

/**
<<<<<<< HEAD
 * In Realm you define your RealmObject classes by sub-classing RealmObject and adding fields to be
 * persisted. You then create your objects within a Realm, and use your custom subclasses instead
 * of using the RealmObject class directly.
=======
 * In Realm you define your model classes by sub-classing RealmObject and adding fields to be persisted. You then create
 * your objects within a Realm, and use your custom subclasses instead of using the RealmObject class directly.
>>>>>>> 313aa207
 * <p>
 * An annotation processor will create a proxy class for your RealmObject subclass. The getters and setters should not
 * contain any custom code of logic as they are overridden as part of the annotation process.
 * <p>
 * A RealmObject is currently limited to the following:
 *
 * <ul>
 *   <li>Private fields.</li>
 *   <li>Getter and setters for these fields.</li>
 *   <li>Static methods.</li>
 * </ul>
 * <p>
 * The following field data types are supported:
 * <ul>
 *   <li>boolean/Boolean</li>
 *   <li>short/Short</li>
 *   <li>int/Integer</li>
 *   <li>long/Long</li>
 *   <li>float/Float</li>
 *   <li>double/Double</li>
 *   <li>byte[]</li>
 *   <li>String</li>
 *   <li>Date</li>
 *   <li>Any RealmObject subclass</li>
 *   <li>RealmList</li>
 * </ul>
 * <p>
 * The types <code>short</code>, <code>int</code>, and <code>long</code> are mapped to <code>long</code> when storing
 * within a Realm.
 * <p>
 * Getter and setter names must have the name {@code getXXX} or {@code setXXX} if the field name is {@code XXX}. Getters
 * for fields of type boolean can be called {@code isXXX} as well. Fields with a m-prefix must have getters and setters
 * named setmXXX and getmXXX which is the default behavior when Android Studio automatically generates the getters and
 * setters.
 * <p>
 * Fields annotated with {@link io.realm.annotations.Ignore} don't have these restrictions and don't require either a
 * getter or setter.
 * <p>
 * Realm will create indexes for fields annotated with {@link io.realm.annotations.Index}. This will speedup queries but
 * will have a negative impact on inserts and updates.
 * <p>
 * A RealmObject cannot be passed between different threads.
 *
 * @see Realm#createObject(Class)
 * @see Realm#copyToRealm(RealmObject)
 */

@RealmClass
public abstract class RealmObject {

    protected Row row;
    protected BaseRealm realm;

    private final List<RealmChangeListener> listeners = new CopyOnWriteArrayList<RealmChangeListener>();
    private Future<Long> pendingQuery;
    private boolean isCompleted = false;

    /**
     * Removes the object from the Realm it is currently associated to.
     * <p>
     * After this method is called the object will be invalid and any operation (read or write) performed on it will
     * fail with an IllegalStateException
     *
     * @throws IllegalStateException if the corresponding Realm is closed or in an incorrect thread.
     */
    public void removeFromRealm() {
        if (row == null) {
            throw new IllegalStateException("Object malformed: missing object in Realm. Make sure to instantiate RealmObjects with Realm.createObject()");
        }
        if (realm == null) {
            throw new IllegalStateException("Object malformed: missing Realm. Make sure to instantiate RealmObjects with Realm.createObject()");
        }
        realm.checkIfValid();

        row.getTable().moveLastOver(row.getIndex());
        row = InvalidRow.INSTANCE;
    }

    /**
     * Checks if the RealmObject is still valid to use i.e. the RealmObject hasn't been deleted nor has the
     * {@link io.realm.Realm} been closed. It will always return false for stand alone objects.
     *
     * @return {@code true} if the object is still accessible, {@code false} otherwise or if it is a standalone object.
     */
    public final boolean isValid() {
        return row != null && row.isAttached();
    }

    /**
     * Sets the Future instance returned by the worker thread, we need this instance to force {@link #load()} an async
     * query, we use it to determine if the current RealmResults is a sync or async one.
     *
     * @param pendingQuery pending query.
     */
    void setPendingQuery(Future<Long> pendingQuery) {
        this.pendingQuery = pendingQuery;
        if (isLoaded()) {
            // the query completed before RealmQuery
            // had a chance to call setPendingQuery to register the pendingQuery (used btw
            // to determine isLoaded behaviour)
            onCompleted();

        } // else, it will be handled by the Realm#handler
    }

    /**
     * Determines if the current RealmObject is obtained synchronously or asynchronously (from a worker thread).
     * Synchronous RealmObjects are by definition blocking hence this method will always return {@code true} for them.
     * This will return {@code true} if called for a standalone object (created outside of Realm).
     *
     * @return {@code true} if the query has completed and the data is available {@code false} if the query is in
     * progress.
     */
    public final boolean isLoaded() {
        if (realm == null) {
            return true;
        }
        realm.checkIfValid();
        return pendingQuery == null || isCompleted;
    }

    /**
     * Makes an asynchronous query blocking. This will also trigger any registered listeners.
     * Note: This will return {@code true} if called for a standalone object (created outside of Realm).
     *
     * @return {@code true} if it successfully completed the query, {@code false} otherwise.
     */
    public final boolean load() {
        if (isLoaded()) {
            return true;
        } else {
            // doesn't guarantee to import correctly the result (because the user may have advanced)
            // in this case the Realm#handler will be responsible of retrying
            return onCompleted();
        }
    }

    /**
     * Called to import the handover row pointer & notify listeners.
     *
     * @return {@code true} if it successfully completed the query, {@code false} otherwise.
     */
    boolean onCompleted() {
        try {
            Long handoverResult = pendingQuery.get();// make the query blocking
            // this may fail with BadVersionException if the caller and/or the worker thread
            // are not in sync (same shared_group version).
            // REALM_COMPLETED_ASYNC_FIND_FIRST will be fired by the worker thread
            // this should handle more complex use cases like retry, ignore etc
            onCompleted(handoverResult);
        } catch (Exception e) {
            RealmLog.d(e.getMessage());
            return false;
        }
        return true;
    }

    void onCompleted(Long handoverRowPointer) {
        if (!isCompleted) {
            isCompleted = true;
            long nativeRowPointer = TableQuery.nativeImportHandoverRowIntoSharedGroup(handoverRowPointer, realm.sharedGroupManager.getNativePointer());
            Table table = realm.getTable(getClass());
            this.row = table.getUncheckedRowByPointer(nativeRowPointer);
            notifyChangeListeners();
        }// else: already loaded query no need to import again the pointer
    }

    /**
     * Adds a change listener to this RealmObject.
     *
     * @param listener the change listener to be notified.
     */
    public final void addChangeListener(RealmChangeListener listener) {
        if (listener == null) {
            throw new IllegalArgumentException("Listener should not be null");
        }
        if (realm != null) {
            realm.checkIfValid();
        } else {
            throw new IllegalArgumentException("Cannot add listener from this unmanaged RealmObject (created outside of Realm)");
        }
        if (!listeners.contains(listener)) {
            listeners.add(listener);
        }
    }

    /**
     * Removes a previously registered listener.
     *
     * @param listener the instance to be removed.
     */
    public final void removeChangeListener(RealmChangeListener listener) {
        if (listener == null) {
            throw new IllegalArgumentException("Listener should not be null");
        }
        if (realm != null) {
            realm.checkIfValid();
        } else {
            throw new IllegalArgumentException("Cannot remove listener from this unmanaged RealmObject (created outside of Realm)");
        }
        listeners.remove(listener);
    }

    /**
     * Removes all registered listeners.
     */
    public final void removeChangeListeners() {
        if (realm != null) {
            realm.checkIfValid();
        } else {
            throw new IllegalArgumentException("Cannot remove listeners from this unmanaged RealmObject (created outside of Realm)");
        }
        listeners.clear();
    }

    /**
     * Notifies all registered listeners.
     */
    void notifyChangeListeners() {
        realm.checkIfValid();
        for (RealmChangeListener listener : listeners) {
            listener.onChange();
        }
    }
}<|MERGE_RESOLUTION|>--- conflicted
+++ resolved
@@ -29,14 +29,8 @@
 import io.realm.internal.log.RealmLog;
 
 /**
-<<<<<<< HEAD
- * In Realm you define your RealmObject classes by sub-classing RealmObject and adding fields to be
- * persisted. You then create your objects within a Realm, and use your custom subclasses instead
- * of using the RealmObject class directly.
-=======
- * In Realm you define your model classes by sub-classing RealmObject and adding fields to be persisted. You then create
- * your objects within a Realm, and use your custom subclasses instead of using the RealmObject class directly.
->>>>>>> 313aa207
+ * In Realm you define your RealmObject classes by sub-classing RealmObject and adding fields to be persisted. You then 
+ * create your objects within a Realm, and use your custom subclasses instead of using the RealmObject class directly.
  * <p>
  * An annotation processor will create a proxy class for your RealmObject subclass. The getters and setters should not
  * contain any custom code of logic as they are overridden as part of the annotation process.
