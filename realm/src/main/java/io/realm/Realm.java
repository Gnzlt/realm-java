--- conflicted
+++ resolved
@@ -1663,33 +1663,9 @@
      *
      * @throws java.lang.IllegalStateException if trying to compact a Realm that is already open.
      */
-<<<<<<< HEAD
     @Deprecated
     public static synchronized boolean compactRealmFile(Context context, String fileName) {
         return compactRealm(new RealmConfiguration.Builder(context).name(fileName).build());
-=======
-    public static synchronized boolean compactRealmFile(Context context, String fileName, byte[] key) {
-        if (key != null) { // TODO: use proper key in SharedGroup init when encrypted realms are supported
-            throw new IllegalArgumentException("Cannot currently compact an encrypted Realm.");
-        }
-
-        File realmFile = new File(context.getFilesDir(), fileName);
-        String canonicalPath = getCanonicalPath(realmFile);
-        if (openRealms.get(canonicalPath).get() > 0) {
-            throw new IllegalStateException("Cannot compact an open Realm");
-        }
-        SharedGroup sharedGroup = null;
-        boolean result = false;
-        try {
-            sharedGroup = new SharedGroup(canonicalPath, false, null);
-            result = sharedGroup.compact();
-        } finally {
-            if (sharedGroup != null) {
-                sharedGroup.close();
-            }
-        }
-        return result;
->>>>>>> 58a0c2c4
     }
 
     /**
