--- conflicted
+++ resolved
@@ -383,11 +383,8 @@
             return null; // TODO: throw RealmException
         }
         result.realmSetRow(row);
-<<<<<<< HEAD
         result.setTransaction(transaction);
-=======
         result.setRealm(this);
->>>>>>> f343d6b6
         return result;
     }
 
