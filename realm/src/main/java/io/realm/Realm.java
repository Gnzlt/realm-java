--- conflicted
+++ resolved
@@ -41,11 +41,8 @@
 import java.util.ArrayList;
 import java.util.Arrays;
 import java.util.HashMap;
-<<<<<<< HEAD
 import java.util.IdentityHashMap;
-=======
 import java.util.HashSet;
->>>>>>> c137bc21
 import java.util.Iterator;
 import java.util.List;
 import java.util.Map;
@@ -140,9 +137,6 @@
         }
     };
 
-    // List of Realm files that has already been validated
-    private static final Set<String> validatedRealmFiles = new HashSet<String>();
-
     private static final ThreadLocal<Map<RealmConfiguration, Integer>> referenceCount =
             new ThreadLocal<Map<RealmConfiguration,Integer>>() {
         @Override
@@ -150,6 +144,9 @@
             return new HashMap<RealmConfiguration, Integer>();
         }
     };
+
+    // List of Realm files that has already been validated
+    private static final Set<String> validatedRealmFiles = new HashSet<String>();
 
     // keep a WeakReference list to RealmResults obtained asynchronously in order to update them
     // RealmQuery is not WeakReference to prevent it from being GC'd. RealmQuery should be
