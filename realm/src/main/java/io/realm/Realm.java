/*
 * Copyright 2014 Realm Inc.
 *
 * Licensed under the Apache License, Version 2.0 (the "License");
 * you may not use this file except in compliance with the License.
 * You may obtain a copy of the License at
 *
 * http://www.apache.org/licenses/LICENSE-2.0
 *
 * Unless required by applicable law or agreed to in writing, software
 * distributed under the License is distributed on an "AS IS" BASIS,
 * WITHOUT WARRANTIES OR CONDITIONS OF ANY KIND, either express or implied.
 * See the License for the specific language governing permissions and
 * limitations under the License.
 */

package io.realm;

import android.annotation.TargetApi;
import android.content.Context;
import android.os.Build;
import android.os.Handler;
import android.os.Looper;
import android.util.JsonReader;

import org.json.JSONArray;
import org.json.JSONException;
import org.json.JSONObject;

import java.io.File;
import java.io.IOException;
import java.io.InputStream;
import java.io.InputStreamReader;
import java.lang.ref.WeakReference;
import java.lang.reflect.Constructor;
import java.lang.reflect.InvocationTargetException;
import java.util.ArrayList;
import java.util.HashMap;
import java.util.List;
import java.util.Map;
import java.util.Scanner;
import java.util.Set;
import java.util.concurrent.CopyOnWriteArrayList;
import java.util.concurrent.Future;

import io.realm.exceptions.RealmEncryptionNotSupportedException;
import io.realm.exceptions.RealmException;
import io.realm.exceptions.RealmIOException;
import io.realm.exceptions.RealmMigrationNeededException;
<<<<<<< HEAD
=======
import io.realm.internal.ColumnIndices;
import io.realm.internal.ColumnInfo;
>>>>>>> d1c3ad2c
import io.realm.internal.RealmObjectProxy;
import io.realm.internal.RealmProxyMediator;
import io.realm.internal.Table;
import io.realm.internal.TableView;
import io.realm.internal.Util;
import io.realm.internal.log.RealmLog;

/**
 * The Realm class is the storage and transactional manager of your object persistent store. It
 * is in charge of creating instances of your RealmObjects. Objects within a Realm can be queried
 * and read at any time. Creating, modifying, and deleting objects must be done while inside a
 * transaction. See {@link #beginTransaction()}
 * <p>
 * The transactions ensure that multiple instances (on multiple threads) can access the same
 * objects in a consistent state with full ACID guarantees.
 * <p>
 * It is important to remember to call the {@link #close()} method when done with a Realm
 * instance. Failing to do so can lead to {@link java.lang.OutOfMemoryError} as the native
 * resources cannot be freed.
 * <p>
 * Realm instances cannot be used across different threads. This means that you have to open an
 * instance on each thread you want to use Realm. Realm instances are cached automatically per
 * thread using reference counting, so as long as the reference count doesn't reach zero, calling
 * {@link #getInstance(RealmConfiguration)} will just return the cached Realm and should be
 * considered a lightweight operation.
 * <p>
 * For the UI thread this means that opening and closing Realms should occur in either
 * onCreate/onDestroy or onStart/onStop.
 * <p>
 * Realm instances coordinate their state across threads using the {@link android.os.Handler}
 * mechanism. This also means that Realm instances on threads without a {@link android.os.Looper}
 * cannot receive updates unless {@link #refresh()} is manually called.
 * <p>
 * A standard pattern for working with Realm in Android activities can be seen below:
 * <p>
 * <pre>
 * public class RealmActivity extends Activity {
 *
 *   private Realm realm;
 *
 *   \@Override
 *   protected void onCreate(Bundle savedInstanceState) {
 *     super.onCreate(savedInstanceState);
 *     setContentView(R.layout.layout_main);
 *     realm = Realm.getInstance(this);
 *   }
 *
 *   \@Override
 *   protected void onDestroy() {
 *     super.onDestroy();
 *     realm.close();
 *   }
 * }
 * </pre>
 * <p>
 * Realm supports String and byte fields containing up to 16 MB.
 * <p>
 * @see <a href="http://en.wikipedia.org/wiki/ACID">ACID</a>
 * @see <a href="https://github.com/realm/realm-java/tree/master/examples">Examples using Realm</a>
 */
public final class Realm extends BaseRealm {

    public static final String DEFAULT_REALM_NAME = RealmConfiguration.DEFAULT_REALM_NAME;

    protected static final ThreadLocal<Map<RealmConfiguration, Realm>> realmsCache =
            new ThreadLocal<Map<RealmConfiguration, Realm>>() {
                @Override
                protected Map<RealmConfiguration, Realm> initialValue() {
                    return new HashMap<RealmConfiguration, Realm>();
                }
            };

    private static final ThreadLocal<Map<RealmConfiguration, Integer>> referenceCount =
            new ThreadLocal<Map<RealmConfiguration,Integer>>() {
                @Override
                protected Map<RealmConfiguration, Integer> initialValue() {
                    return new HashMap<RealmConfiguration, Integer>();
                }
            };

    // Map between Realm file that has already been validated and Model class's column information
    static final Map<String, ColumnIndices> validatedRealmFiles = new HashMap<String, ColumnIndices>();

    // Caches Class objects (both model classes and proxy classes) to Realm Tables
    private final Map<Class<? extends RealmObject>, Table> classToTable =
            new HashMap<Class<? extends RealmObject>, Table>();

    private static RealmConfiguration defaultConfiguration;
<<<<<<< HEAD
=======
    protected ColumnIndices columnIndices;
>>>>>>> d1c3ad2c
    /**
     * The constructor is private to enforce the use of the static one.
     *
     * @param configuration {@link RealmConfiguration} used to open the Realm.
     * @param autoRefresh {@code true} if Realm should auto-refresh. {@code false} otherwise.
     * @throws IllegalArgumentException if trying to open an encrypted Realm with the wrong key.
     * @throws RealmEncryptionNotSupportedException if the device doesn't support Realm encryption.
     */
    private Realm(RealmConfiguration configuration, boolean autoRefresh) {
        super(configuration, autoRefresh);
    }

    @Override
    protected void finalize() throws Throwable {
        if (sharedGroupManager != null && sharedGroupManager.isOpen()) {
            RealmLog.w("Remember to call close() on all Realm instances. " +
                            "Realm " + configuration.getPath() + " is being finalized without being closed, " +
                            "this can lead to running out of native memory."
            );
        }
        super.finalize();
    }

    /**
     * Realm static constructor for the default Realm file {@value io.realm.RealmConfiguration#DEFAULT_REALM_NAME}.
     * This is equivalent to calling {@code Realm.getInstance(new RealmConfiguration(getContext()).build()) }.
     *
     * This constructor is only provided for convenience. It is recommended to use
     * {@link #getInstance(RealmConfiguration)} or {@link #getDefaultInstance()}.
     *
     * @param context a non-null Android {@link android.content.Context}
     * @return an instance of the Realm class.

     * @throws java.lang.IllegalArgumentException if no {@link Context} is provided.
     * @throws RealmMigrationNeededException if the model classes no longer match the underlying Realm
     *                                       and it must be migrated.
     * @throws RealmIOException              if an error happened when accessing the underlying Realm
     *                                       file.
     */
    public static Realm getInstance(Context context) {
        return Realm.getInstance(new RealmConfiguration.Builder(context)
                .name(DEFAULT_REALM_NAME)
                .build());
    }

    /**
     * Realm static constructor that returns the Realm instance defined by the {@link io.realm.RealmConfiguration} set
     * by {@link #setDefaultConfiguration(RealmConfiguration)}
     *
     * @return an instance of the Realm class.
     *
     * @throws java.lang.NullPointerException If no default configuration has been defined.
     * @throws RealmMigrationNeededException If no migration has been provided by the default configuration and the
     * model classes or version has has changed so a migration is required.
     */
    public static Realm getDefaultInstance() {
        if (defaultConfiguration == null) {
            throw new NullPointerException("No default RealmConfiguration was found. Call setDefaultConfiguration() first");
        }
        return create(defaultConfiguration);
    }

    /**
     * Realm static constructor that returns the Realm instance defined by provided {@link io.realm.RealmConfiguration}
     *
     * @param configuration {@link RealmConfiguration} used to open the Realm
     * @return an instance of the Realm class
     *
     * @throws RealmMigrationNeededException If no migration has been provided by the configuration and the
     * model classes or version has has changed so a migration is required.
     * @throws RealmEncryptionNotSupportedException if the device doesn't support Realm encryption.
     * @see RealmConfiguration for details on how to configure a Realm.
     */
    public static Realm getInstance(RealmConfiguration configuration) {
        if (configuration == null) {
            throw new IllegalArgumentException("A non-null RealmConfiguration must be provided");
        }
        return create(configuration);
    }

    /**
     * Sets the {@link io.realm.RealmConfiguration} used when calling {@link #getDefaultInstance()}.
     *
     * @param configuration RealmConfiguration to use as the default configuration.
     * @see RealmConfiguration for details on how to configure a Realm.
     */
    public static void setDefaultConfiguration(RealmConfiguration configuration) {
        if (configuration == null) {
            throw new IllegalArgumentException("A non-null RealmConfiguration must be provided");
        }
        defaultConfiguration = configuration;
    }

    /**
     * Removes the current default configuration (if any). Any further calls to {@link #getDefaultInstance()} will
     * fail until a new default configuration has been set using {@link #setDefaultConfiguration(RealmConfiguration)}.
     */
    public static void removeDefaultConfiguration() {
        defaultConfiguration = null;
    }

    private static synchronized Realm create(RealmConfiguration configuration) {
        boolean autoRefresh = Looper.myLooper() != null;
        try {
            boolean validateSchema = !validatedRealmFiles.containsKey(configuration.getPath());
            return createAndValidate(configuration, validateSchema, autoRefresh);

        } catch (RealmMigrationNeededException e) {
            if (configuration.shouldDeleteRealmIfMigrationNeeded()) {
                deleteRealm(configuration);
            } else {
                migrateRealm(configuration);
            }

            return createAndValidate(configuration, true, autoRefresh);
        }
    }

    private static Realm createAndValidate(RealmConfiguration configuration, boolean validateSchema, boolean autoRefresh) {
        synchronized (BaseRealm.class) {
            // Check if a cached instance already exists for this thread
            String canonicalPath = configuration.getPath();
            Map<RealmConfiguration, Integer> localRefCount = referenceCount.get();
            Integer references = localRefCount.get(configuration);
            if (references == null) {
                references = 0;
            }
            Map<RealmConfiguration, Realm> realms = realmsCache.get();
            Realm realm = realms.get(configuration);
            if (realm != null) {
                localRefCount.put(configuration, references + 1);
                return realm;
            }

            // Create new Realm and cache it. All exception code paths must close the Realm otherwise we risk serving
            // faulty cache data.
            validateAgainstExistingConfigurations(configuration);
            realm = new Realm(configuration, autoRefresh);
            List<RealmConfiguration> pathConfigurationCache = globalPathConfigurationCache.get(canonicalPath);
            if (pathConfigurationCache == null) {
                pathConfigurationCache = new CopyOnWriteArrayList<RealmConfiguration>();
                globalPathConfigurationCache.put(canonicalPath, pathConfigurationCache);
            }
            pathConfigurationCache.add(configuration);
            realms.put(configuration, realm);
            localRefCount.put(configuration, references + 1);

            // Increment global reference counter
            realm.acquireFileReference(configuration);

            // Check versions of Realm
            long currentVersion = realm.getVersion();
            long requiredVersion = configuration.getSchemaVersion();
            if (currentVersion != UNVERSIONED && currentVersion < requiredVersion && validateSchema) {
                realm.close();
                throw new RealmMigrationNeededException(configuration.getPath(), String.format("Realm on disk need to migrate from v%s to v%s", currentVersion, requiredVersion));
            }
            if (currentVersion != UNVERSIONED && requiredVersion < currentVersion && validateSchema) {
                realm.close();
                throw new IllegalArgumentException(String.format("Realm on disk is newer than the one specified: v%s vs. v%s", currentVersion, requiredVersion));
            }

            // Initialize Realm schema if needed
            if (validateSchema) {
                try {
                    initializeRealm(realm);
                } catch (RuntimeException e) {
                    realm.close();
                    throw e;
                }
            }
            realm.columnIndices = validatedRealmFiles.get(configuration.getPath());

            return realm;
        }
    }

    @SuppressWarnings("unchecked")
    private static void initializeRealm(Realm realm) {
        long version = realm.getVersion();
        boolean commitNeeded = false;
        try {
            realm.beginTransaction();
            if (version == UNVERSIONED) {
                commitNeeded = true;
                realm.setVersion(realm.configuration.getSchemaVersion());
            }

            RealmProxyMediator mediator = realm.configuration.getSchemaMediator();
            final Set<Class<? extends RealmObject>> modelClasses = mediator.getModelClasses();
            final Map<Class<? extends RealmObject>, ColumnInfo> columnInfoMap;
            columnInfoMap = new HashMap<Class<? extends RealmObject>, ColumnInfo>(modelClasses.size());
            for (Class<? extends RealmObject> modelClass : modelClasses) {
                // Create and validate table
                if (version == UNVERSIONED) {
                    mediator.createTable(modelClass, realm.sharedGroupManager.getTransaction());
                }
                columnInfoMap.put(modelClass, mediator.validateTable(modelClass, realm.sharedGroupManager.getTransaction()));
            }
            validatedRealmFiles.put(realm.getPath(), new ColumnIndices(columnInfoMap));
        } finally {
            if (commitNeeded) {
                realm.commitTransaction();
            } else {
                realm.cancelTransaction();
            }
        }
    }

    /**
     * Create a Realm object for each object in a JSON array. This must be done within a transaction.
     * JSON properties with a null value will map to the default value for the data type in Realm
     * and unknown properties will be ignored.
     *
     * @param clazz Type of Realm objects to create.
     * @param json  Array where each JSONObject must map to the specified class.
     *
     * @throws RealmException if mapping from JSON fails.
     */
    public <E extends RealmObject> void createAllFromJson(Class<E> clazz, JSONArray json) {
        if (clazz == null || json == null) {
            return;
        }

        for (int i = 0; i < json.length(); i++) {
            try {
                configuration.getSchemaMediator().createOrUpdateUsingJsonObject(clazz, this, json.getJSONObject(i), false);
            } catch (Exception e) {
                throw new RealmException("Could not map Json", e);
            }
        }
    }

    /**
     * Tries to update a list of existing objects identified by their primary key with new JSON data. If an existing
     * object could not be found in the Realm, a new object will be created. This must happen within a transaction.
     *
     * @param clazz Type of {@link io.realm.RealmObject} to create or update. It must have a primary key defined.
     * @param json  Array with object data.
     *
     * @throws java.lang.IllegalArgumentException if trying to update a class without a
     * {@link io.realm.annotations.PrimaryKey}.
     * @see #createAllFromJson(Class, org.json.JSONArray)
     */
    public <E extends RealmObject> void createOrUpdateAllFromJson(Class<E> clazz, JSONArray json) {
        if (clazz == null || json == null) {
            return;
        }
        checkHasPrimaryKey(clazz);
        for (int i = 0; i < json.length(); i++) {
            try {
                configuration.getSchemaMediator().createOrUpdateUsingJsonObject(clazz, this, json.getJSONObject(i), true);
            } catch (Exception e) {
                throw new RealmException("Could not map Json", e);
            }
        }
    }

    /**
     * Create a Realm object for each object in a JSON array. This must be done within a transaction.
     * JSON properties with a null value will map to the default value for the data type in Realm
     * and unknown properties will be ignored.
     *
     * @param clazz Type of Realm objects to create.
     * @param json  JSON array as a String where each object can map to the specified class.
     *
     * @throws RealmException if mapping from JSON fails.
     */
    public <E extends RealmObject> void createAllFromJson(Class<E> clazz, String json) {
        if (clazz == null || json == null || json.length() == 0) {
            return;
        }

        JSONArray arr;
        try {
            arr = new JSONArray(json);
        } catch (Exception e) {
            throw new RealmException("Could not create JSON array from string", e);
        }

        createAllFromJson(clazz, arr);
    }

    /**
     * Tries to update a list of existing objects identified by their primary key with new JSON data. If an existing
     * object could not be found in the Realm, a new object will be created. This must happen within a transaction.
     *
     * @param clazz Type of {@link io.realm.RealmObject} to create or update. It must have a primary key defined.
     * @param json  String with an array of JSON objects.
     *
     * @throws java.lang.IllegalArgumentException if trying to update a class without a
     * {@link io.realm.annotations.PrimaryKey}.
     * @see #createAllFromJson(Class, String)
     */
    public <E extends RealmObject> void createOrUpdateAllFromJson(Class<E> clazz, String json) {
        if (clazz == null || json == null || json.length() == 0) {
            return;
        }
        checkHasPrimaryKey(clazz);

        JSONArray arr;
        try {
            arr = new JSONArray(json);
        } catch (JSONException e) {
            throw new RealmException("Could not create JSON array from string", e);
        }

        createOrUpdateAllFromJson(clazz, arr);
    }

    /**
     * Create a Realm object for each object in a JSON array. This must be done within a transaction.
     * JSON properties with a null value will map to the default value for the data type in Realm
     * and unknown properties will be ignored.
     *
     * @param clazz         Type of Realm objects created.
     * @param inputStream   JSON array as a InputStream. All objects in the array must be of the
     *                      specified class.
     *
     * @throws RealmException if mapping from JSON fails.
     * @throws IOException if something was wrong with the input stream.
     */
    @TargetApi(Build.VERSION_CODES.HONEYCOMB)
    public <E extends RealmObject> void createAllFromJson(Class<E> clazz, InputStream inputStream) throws IOException {
        if (clazz == null || inputStream == null) {
            return;
        }

        JsonReader reader = new JsonReader(new InputStreamReader(inputStream, "UTF-8"));
        try {
            reader.beginArray();
            while (reader.hasNext()) {
                configuration.getSchemaMediator().createUsingJsonStream(clazz, this, reader);
            }
            reader.endArray();
        } finally {
            reader.close();
        }
    }

    /**
     * Tries to update a list of existing objects identified by their primary key with new JSON data. If an existing
     * object could not be found in the Realm, a new object will be created. This must happen within a transaction.
     *
     * @param clazz Type of {@link io.realm.RealmObject} to create or update. It must have a primary key defined.
     * @param in    InputStream with a list of object data in JSON format.
     *
     * @throws java.lang.IllegalArgumentException if trying to update a class without a
     * {@link io.realm.annotations.PrimaryKey}.
     * @see #createOrUpdateAllFromJson(Class, java.io.InputStream)
     */
    @TargetApi(Build.VERSION_CODES.HONEYCOMB)
    public <E extends RealmObject> void createOrUpdateAllFromJson(Class<E> clazz, InputStream in) throws IOException {
        if (clazz == null || in == null) {
            return;
        }
        checkHasPrimaryKey(clazz);

        // As we need the primary key value we have to first parse the entire input stream as in the general
        // case that value might be the last property :(
        Scanner scanner = null;
        try {
            scanner = getFullStringScanner(in);
            JSONArray json = new JSONArray(scanner.next());
            for (int i = 0; i < json.length(); i++) {
                configuration.getSchemaMediator().createOrUpdateUsingJsonObject(clazz, this, json.getJSONObject(i), true);
            }
        } catch (JSONException e) {
            throw new RealmException("Failed to read JSON", e);
        } finally {
            if (scanner != null) {
                scanner.close();
            }
        }
    }

    /**
     * Create a Realm object pre-filled with data from a JSON object. This must be done inside a
     * transaction. JSON properties with a null value will map to the default value for the data
     * type in Realm and unknown properties will be ignored.
     *
     * @param clazz Type of Realm object to create.
     * @param json  JSONObject with object data.
     * @return Created object or null if no json data was provided.
     *
     * @throws RealmException if the mapping from JSON fails.
     * @see #createOrUpdateObjectFromJson(Class, org.json.JSONObject)
     */
    public <E extends RealmObject> E createObjectFromJson(Class<E> clazz, JSONObject json) {
        if (clazz == null || json == null) {
            return null;
        }

        try {
            return configuration.getSchemaMediator().createOrUpdateUsingJsonObject(clazz, this, json, false);
        } catch (Exception e) {
            throw new RealmException("Could not map Json", e);
        }
    }

    /**
     * Tries to update an existing object defined by its primary key with new JSON data. If no existing object could be
     * found a new object will be saved in the Realm. This must happen within a transaction.
     *
     * @param clazz Type of {@link io.realm.RealmObject} to create or update. It must have a primary key defined.
     * @param json  {@link org.json.JSONObject} with object data.
     * @return Created or updated {@link io.realm.RealmObject}.
     * @throws java.lang.IllegalArgumentException if trying to update a class without a
     * {@link io.realm.annotations.PrimaryKey}.
     * @see #createObjectFromJson(Class, org.json.JSONObject)
     */
    public <E extends RealmObject> E createOrUpdateObjectFromJson(Class<E> clazz, JSONObject json) {
        if (clazz == null || json == null) {
            return null;
        }
        checkHasPrimaryKey(clazz);
        try {
            return configuration.getSchemaMediator().createOrUpdateUsingJsonObject(clazz, this, json, true);
        } catch (JSONException e) {
            throw new RealmException("Could not map Json", e);
        }
    }

    /**
     * Create a Realm object pre-filled with data from a JSON object. This must be done inside a
     * transaction. JSON properties with a null value will map to the default value for the data
     * type in Realm and unknown properties will be ignored.
     *
     * @param clazz Type of Realm object to create.
     * @param json  JSON string with object data.
     * @return Created object or null if json string was empty or null.
     *
     * @throws RealmException if mapping to json failed.
     */
    public <E extends RealmObject> E createObjectFromJson(Class<E> clazz, String json) {
        if (clazz == null || json == null || json.length() == 0) {
            return null;
        }

        JSONObject obj;
        try {
            obj = new JSONObject(json);
        } catch (Exception e) {
            throw new RealmException("Could not create Json object from string", e);
        }

        return createObjectFromJson(clazz, obj);
    }

    /**
     * Tries to update an existing object defined by its primary key with new JSON data. If no existing object could be
     * found a new object will be saved in the Realm. This must happen within a transaction.
     *
     * @param clazz Type of {@link io.realm.RealmObject} to create or update. It must have a primary key defined.
     * @param json  String with object data in JSON format.
     * @return Created or updated {@link io.realm.RealmObject}.
     * @throws java.lang.IllegalArgumentException if trying to update a class without a
     * {@link io.realm.annotations.PrimaryKey}.
     *
     * @see #createObjectFromJson(Class, String)
     */
    public <E extends RealmObject> E createOrUpdateObjectFromJson(Class<E> clazz, String json) {
        if (clazz == null || json == null || json.length() == 0) {
            return null;
        }
        checkHasPrimaryKey(clazz);

        JSONObject obj;
        try {
            obj = new JSONObject(json);
        } catch (Exception e) {
            throw new RealmException("Could not create Json object from string", e);
        }

        return createOrUpdateObjectFromJson(clazz, obj);
    }

    /**
     * Create a Realm object pre-filled with data from a JSON object. This must be done inside a
     * transaction. JSON properties with a null value will map to the default value for the data
     * type in Realm and unknown properties will be ignored.
     *
     * @param clazz         Type of Realm object to create.
     * @param inputStream   JSON object data as a InputStream.
     * @return Created object or null if json string was empty or null.
     *
     * @throws RealmException if the mapping from JSON failed.
     * @throws IOException if something was wrong with the input stream.
     */
    @TargetApi(Build.VERSION_CODES.HONEYCOMB)
    public <E extends RealmObject> E createObjectFromJson(Class<E> clazz, InputStream inputStream) throws IOException {
        if (clazz == null || inputStream == null) {
            return null;
        }

        JsonReader reader = new JsonReader(new InputStreamReader(inputStream, "UTF-8"));
        try {
            return configuration.getSchemaMediator().createUsingJsonStream(clazz, this, reader);
        } finally {
            reader.close();
        }
    }

    /**
     * Tries to update an existing object defined by its primary key with new JSON data. If no existing object could be
     * found a new object will be saved in the Realm. This must happen within a transaction.
     *
     * @param clazz Type of {@link io.realm.RealmObject} to create or update. It must have a primary key defined.
     * @param in    {@link InputStream} with object data in JSON format.
     * @return Created or updated {@link io.realm.RealmObject}.
     * @throws java.lang.IllegalArgumentException if trying to update a class without a
     * {@link io.realm.annotations.PrimaryKey}.
     * @see #createObjectFromJson(Class, java.io.InputStream)
     */
    @TargetApi(Build.VERSION_CODES.HONEYCOMB)
    public <E extends RealmObject> E createOrUpdateObjectFromJson(Class<E> clazz, InputStream in) throws IOException {
        if (clazz == null || in == null) {
            return null;
        }
        checkHasPrimaryKey(clazz);

        // As we need the primary key value we have to first parse the entire input stream as in the general
        // case that value might be the last property :(
        Scanner scanner = null;
        try {
            scanner = getFullStringScanner(in);
            JSONObject json = new JSONObject(scanner.next());
            return configuration.getSchemaMediator().createOrUpdateUsingJsonObject(clazz, this, json, true);
        } catch (JSONException e) {
            throw new RealmException("Failed to read JSON", e);
        } finally {
            if (scanner != null) {
                scanner.close();
            }
        }
    }

    private Scanner getFullStringScanner(InputStream in) {
        return new Scanner(in, "UTF-8").useDelimiter("\\A");
    }

    /**
     * Instantiates and adds a new object to the Realm.
     *
     * @param clazz The Class of the object to create
     * @return The new object
     * @throws RealmException An object could not be created
     */
    public <E extends RealmObject> E createObject(Class<E> clazz) {
        checkIfValid();
        Table table = getTable(clazz);
        long rowIndex = table.addEmptyRow();
        return get(clazz, rowIndex);
    }

    /**
     * Creates a new object inside the Realm with the Primary key value initially set.
     * If the value violates the primary key constraint, no object will be added and a
     * {@link RealmException} will be thrown.
     *
     * @param clazz The Class of the object to create
     * @param primaryKeyValue Value for the primary key field.
     * @return The new object
     * @throws RealmException if object could not be created.
     */
    <E extends RealmObject> E createObject(Class<E> clazz, Object primaryKeyValue) {
        Table table = getTable(clazz);
        long rowIndex = table.addEmptyRowWithPrimaryKey(primaryKeyValue);
        return get(clazz, rowIndex);
    }

    void remove(Class<? extends RealmObject> clazz, long objectIndex) {
        getTable(clazz).moveLastOver(objectIndex);
    }

<<<<<<< HEAD
=======
    <E extends RealmObject> E get(Class<E> clazz, long rowIndex) {
        Table table = getTable(clazz);
        UncheckedRow row = table.getUncheckedRow(rowIndex);
        E result = configuration.getSchemaMediator().newInstance(clazz, getColumnInfo(clazz));
        result.row = row;
        result.realm = this;
        return result;
    }

    ColumnInfo getColumnInfo(Class<? extends RealmObject> clazz) {
        final ColumnInfo columnInfo = columnIndices.getColumnInfo(clazz);
        if (columnInfo == null) {
            throw new IllegalStateException("No validated schema information found for " + configuration.getSchemaMediator().getTableName(clazz));
        }
        return columnInfo;
    }

>>>>>>> d1c3ad2c
    /**
     * Copies a RealmObject to the Realm instance and returns the copy. Any further changes to the original RealmObject
     * will not be reflected in the Realm copy. This is a deep copy, so all referenced objects will be copied. Objects
     * already in this Realm will be ignored.
     *
     * @param object {@link io.realm.RealmObject} to copy to the Realm.
     * @return A managed RealmObject with its properties backed by the Realm.
     *
     * @throws java.lang.IllegalArgumentException if RealmObject is {@code null}.
     */
    public <E extends RealmObject> E copyToRealm(E object) {
        checkNotNullObject(object);
        return copyOrUpdate(object, false);
    }

    /**
     * Updates an existing RealmObject that is identified by the same {@link io.realm.annotations.PrimaryKey} or create
     * a new copy if no existing object could be found. This is a deep copy or update, so all referenced objects will be
     * either copied or updated.
     *
     * @param object    {@link io.realm.RealmObject} to copy or update.
     * @return The new or updated RealmObject with all its properties backed by the Realm.
     *
     * @throws java.lang.IllegalArgumentException if RealmObject is {@code null} or doesn't have a Primary key defined.
     * @see #copyToRealm(RealmObject)
     */
    public <E extends RealmObject> E copyToRealmOrUpdate(E object) {
        checkNotNullObject(object);
        checkHasPrimaryKey(object.getClass());
        return copyOrUpdate(object, true);
    }

    /**
     * Copies a collection of RealmObjects to the Realm instance and returns their copy. Any further changes
     * to the original RealmObjects will not be reflected in the Realm copies. This is a deep copy, so all referenced
     * objects will be copied. Objects already in this Realm will be ignored.
     *
     * @param objects RealmObjects to copy to the Realm.
     * @return A list of the the converted RealmObjects that all has their properties managed by the Realm.
     *
     * @throws io.realm.exceptions.RealmException if any of the objects has already been added to Realm.
     * @throws java.lang.IllegalArgumentException if any of the elements in the input collection is {@code null}.
     */
    public <E extends RealmObject> List<E> copyToRealm(Iterable<E> objects) {
        if (objects == null) {
            return new ArrayList<E>();
        }

        ArrayList<E> realmObjects = new ArrayList<E>();
        for (E object : objects) {
            realmObjects.add(copyToRealm(object));
        }

        return realmObjects;
    }

    /**
     * Updates a list of existing RealmObjects that is identified by their {@link io.realm.annotations.PrimaryKey} or create a
     * new copy if no existing object could be found. This is a deep copy or update, so all referenced objects will be
     * either copied or updated.
     *
     * @param objects   List of objects to update or copy into Realm.
     * @return A list of all the new or updated RealmObjects.
     *
     * @throws java.lang.IllegalArgumentException if RealmObject is {@code null} or doesn't have a Primary key defined.
     * @see #copyToRealm(Iterable)
     */
    public <E extends RealmObject> List<E> copyToRealmOrUpdate(Iterable<E> objects) {
        if (objects == null) {
            return new ArrayList<E>();
        }

        ArrayList<E> realmObjects = new ArrayList<E>();
        for (E object : objects) {
            realmObjects.add(copyToRealmOrUpdate(object));
        }

        return realmObjects;
    }

    boolean contains(Class<? extends RealmObject> clazz) {
        return configuration.getSchemaMediator().getModelClasses().contains(clazz);
    }

    /**
     * Returns a typed RealmQuery, which can be used to query for specific objects of this type
     *
     * @param clazz The class of the object which is to be queried for
     * @return A typed RealmQuery, which can be used to query for specific objects of this type
     * @throws java.lang.RuntimeException Any other error
     * @see io.realm.RealmQuery
     */
    public <E extends RealmObject> RealmQuery<E> where(Class<E> clazz) {
        checkIfValid();
        return RealmQuery.createQuery(this, clazz);
    }

    /**
     * Get all objects of a specific Class. If no objects exist, the returned RealmResults will not
     * be null. The RealmResults.size() to check the number of objects instead.
     *
     * @param clazz the Class to get objects of
     * @return A RealmResult list containing the objects
     * @throws java.lang.RuntimeException Any other error
     * @see io.realm.RealmResults
     */
    public <E extends RealmObject> RealmResults<E> allObjects(Class<E> clazz) {
        return where(clazz).findAll();
    }

    /**
     * Get all objects of a specific Class sorted by a field.  If no objects exist, the returned
     * RealmResults will not be null. The RealmResults.size() to check the number of objects instead.
     *
     * @param clazz the Class to get objects of.
     * @param fieldName the field name to sort by.
     * @param sortOrder how to sort the results.
     * @return A sorted RealmResults containing the objects.
     * @throws java.lang.IllegalArgumentException if field name does not exist.
     */
    public <E extends RealmObject> RealmResults<E> allObjectsSorted(Class<E> clazz, String fieldName,
                                                                    Sort sortOrder) {
        checkIfValid();
        Table table = getTable(clazz);
        long columnIndex = columnIndices.getColumnIndex(clazz, fieldName);
        if (columnIndex < 0) {
            throw new IllegalArgumentException(String.format("Field name '%s' does not exist.", fieldName));
        }

        TableView tableView = table.getSortedView(columnIndex, sortOrder);
        return RealmResults.createFromQuery(this, tableView, clazz);
    }


    /**
     * Get all objects of a specific class sorted by two specific field names.  If no objects exist,
     * the returned RealmResults will not be null. The RealmResults.size() to check the number of
     * objects instead.
     *
     * @param clazz the class ti get objects of.
     * @param fieldName1 first field name to sort by.
     * @param sortOrder1 sort order for first field.
     * @param fieldName2 second field name to sort by.
     * @param sortOrder2 sort order for second field.
     * @return A sorted RealmResults containing the objects.
     * @throws java.lang.IllegalArgumentException if a field name does not exist.
     */
    public <E extends RealmObject> RealmResults<E> allObjectsSorted(Class<E> clazz, String fieldName1,
                                                                    Sort sortOrder1, String fieldName2,
                                                                    Sort sortOrder2) {
        return allObjectsSorted(clazz, new String[]{fieldName1, fieldName2}, new Sort[]{sortOrder1,
                sortOrder2});
    }

    /**
     * Get all objects of a specific class sorted by two specific field names.  If no objects exist,
     * the returned RealmResults will not be null. The RealmResults.size() to check the number of
     * objects instead.
     *
     * @param clazz the class ti get objects of.
     * @param fieldName1 first field name to sort by.
     * @param sortOrder1 sort order for first field.
     * @param fieldName2 second field name to sort by.
     * @param sortOrder2 sort order for second field.
     * @param fieldName3 third field name to sort by.
     * @param sortOrder3 sort order for third field.
     * @return A sorted RealmResults containing the objects.
     * @throws java.lang.IllegalArgumentException if a field name does not exist.
     */
    public <E extends RealmObject> RealmResults<E> allObjectsSorted(Class<E> clazz, String fieldName1,
                                                                    Sort sortOrder1,
                                                                    String fieldName2, Sort sortOrder2,
                                                                    String fieldName3, Sort sortOrder3) {
        return allObjectsSorted(clazz, new String[]{fieldName1, fieldName2, fieldName3},
                new Sort[]{sortOrder1, sortOrder2, sortOrder3});
    }

    /**
     * Get all objects of a specific Class sorted by multiple fields.  If no objects exist, the
     * returned RealmResults will not be null. The RealmResults.size() to check the number of
     * objects instead.
     *
     * @param clazz the Class to get objects of.
     * @param sortOrders sort ascending if SORT_ORDER_ASCENDING, sort descending if SORT_ORDER_DESCENDING.
     * @param fieldNames an array of field names to sort objects by.
     *        The objects are first sorted by fieldNames[0], then by fieldNames[1] and so forth.
     * @return A sorted RealmResults containing the objects.
     * @throws java.lang.IllegalArgumentException if a field name does not exist.
     */
    @SuppressWarnings("unchecked")
    public <E extends RealmObject> RealmResults<E> allObjectsSorted(Class<E> clazz, String fieldNames[],
                                                                    Sort sortOrders[]) {
        checkAllObjectsSortedParameters(fieldNames, sortOrders);
        Table table = this.getTable(clazz);
        TableView tableView = doMultiFieldSort(fieldNames, sortOrders, table);

        return RealmResults.createFromQuery(this, tableView, clazz);
    }

    /**
     * Return a distinct set of objects of a specific class. As a Realm is unordered, it is undefined which objects are
     * returned in case of multiple occurrences.
     *
     * @param clazz the Class to get objects of.
     * @param fieldName the field name.
     * @return A non-null {@link RealmResults} containing the distinct objects.
     * @throws IllegalArgumentException if a field name does not exist or the field is not indexed.
     */
    public <E extends RealmObject> RealmResults<E> distinct(Class<E> clazz, String fieldName) {
        if (fieldName == null) {
            throw new IllegalArgumentException("fieldName must be provided.");
        }
        checkIfValid();
        Table table = this.getTable(clazz);
        long columnIndex = table.getColumnIndex(fieldName);
        if (columnIndex == -1) {
            throw new IllegalArgumentException(String.format("Field name '%s' does not exist.", fieldName));
        }

        TableView tableView = table.getDistinctView(columnIndex);
<<<<<<< HEAD
        return RealmResults.createFromQuery(this, tableView, clazz);
=======
        return new RealmResults<E>(this, tableView, clazz);
    }

    /**
     * Return a distinct set of objects of a specific class. As a Realm is unordered, it is undefined which objects are
     * returned in case of multiple occurrences.
     * This method is only available from a Looper thread.
     *
     * @param clazz the Class to get objects of.
     * @param fieldName the field name.
     * @return immediately an empty {@link RealmResults}. Users need to register a listener
     * {@link io.realm.RealmResults#addChangeListener(RealmChangeListener)} to be notified
     * when the query completes.
     * @throws IllegalArgumentException if a field name does not exist or the field is not indexed.
     */
    public <E extends RealmObject> RealmResults<E> distinctAsync(Class<E> clazz, String fieldName) {
        if (fieldName == null) {
            throw new IllegalArgumentException("fieldName must be provided.");
        }

        Table table = this.getTable(clazz);
        long columnIndex = table.getColumnIndex(fieldName);
        if (columnIndex == -1) {
            throw new IllegalArgumentException(String.format("Field name '%s' does not exist.", fieldName));
        }

        // check if the field is indexed
        if (!table.hasSearchIndex(columnIndex)) {
            throw new IllegalArgumentException(String.format("Field name '%s' must be indexed in order to use it for distinct queries.", fieldName));
        }

        return where(clazz).distinctAsync(columnIndex);
>>>>>>> d1c3ad2c
    }

    /**
     * Return change listeners
     * For internal testing purpose only
     *
     * @return changeListeners list of this realm instance
     */
    protected List<WeakReference<RealmChangeListener>> getChangeListeners() {
        return changeListeners;
    }

    /**
     * Executes a given transaction on the Realm. {@link #beginTransaction()} and
     * {@link #commitTransaction()} will be called automatically. If any exception is thrown
     * during the transaction {@link #cancelTransaction()} will be called instead of {@link #commitTransaction()}.
     *
     * @param transaction {@link io.realm.Realm.Transaction} to execute.
     * @throws RealmException if any error happened during the transaction.
     */
    public void executeTransaction(Transaction transaction) {
        if (transaction == null)
            throw new IllegalArgumentException("Transaction should not be null");

        beginTransaction();
        try {
            transaction.execute(this);
            commitTransaction();
        } catch (RuntimeException e) {
            cancelTransaction();
            throw new RealmException("Error during transaction.", e);
        } catch (Error e) {
            cancelTransaction();
            throw e;
        }
    }

    /**
     * Similar to {@link #executeTransaction(Transaction)} but runs asynchronously from a worker thread
     * @param transaction {@link io.realm.Realm.Transaction} to execute.
     * @param callback optional, to receive the result of this query
     * @return A {@link RealmAsyncTask} representing a cancellable task
     */
    public RealmAsyncTask executeTransaction(final Transaction transaction, final Transaction.Callback callback) {
        if (transaction == null)
            throw new IllegalArgumentException("Transaction should not be null");

        // If the user provided a Callback then we make sure, the current Realm has a Handler
        // we can use to deliver the result
        if (callback != null && handler == null) {
            throw new IllegalStateException("Your Realm is opened from a thread without a Looper" +
                    " and you provided a callback, we need a Handler to invoke your callback");
        }

        // We need to use the same configuration to open a background SharedGroup (i.e Realm)
        // to perform the transaction
        final RealmConfiguration realmConfiguration = getConfiguration();

        final Future<?> pendingQuery = asyncQueryExecutor.submit(new Runnable() {
            @Override
            public void run() {
                if (!Thread.currentThread().isInterrupted()) {
                    Realm bgRealm = Realm.getInstance(realmConfiguration);
                    bgRealm.beginTransaction();
                    try {
                        transaction.execute(bgRealm);

                        if (!Thread.currentThread().isInterrupted()) {
                            bgRealm.commitTransaction();
                            if (callback != null
                                    && handler != null
                                    && !Thread.currentThread().isInterrupted()
                                    && handler.getLooper().getThread().isAlive()) {
                                handler.post(new Runnable() {
                                    @Override
                                    public void run() {
                                        callback.onSuccess();
                                    }
                                });
                            }
                        } else {
                            bgRealm.cancelTransaction();
                        }

                    } catch (final Exception e) {
                        bgRealm.cancelTransaction();
                        if (callback != null
                                && handler != null
                                && !Thread.currentThread().isInterrupted()
                                && handler.getLooper().getThread().isAlive()) {
                            handler.post(new Runnable() {
                                @Override
                                public void run() {
                                    callback.onError(e);
                                }
                            });
                        }
                    } finally {
                        bgRealm.close();
                    }
                }
            }
        });

        return new RealmAsyncTask(pendingQuery);
    }

    /**
     * Remove all objects of the specified class.
     *
     * @param clazz The class which objects should be removed
     * @throws IllegalStateException if the corresponding Realm is closed or in an incorrect thread.
     * @throws java.lang.RuntimeException Any other error
     */
    public void clear(Class<? extends RealmObject> clazz) {
        checkIfValid();
        getTable(clazz).clear();
    }

    @SuppressWarnings("unchecked")
    private <E extends RealmObject> E copyOrUpdate(E object, boolean update) {
        checkIfValid();
        return configuration.getSchemaMediator().copyOrUpdate(this, object, update, new HashMap<RealmObject, RealmObjectProxy>());
    }

    private <E extends RealmObject> void checkNotNullObject(E object) {
        if (object == null) {
            throw new IllegalArgumentException("Null objects cannot be copied into Realm.");
        }
    }

    private void checkHasPrimaryKey(Class<? extends RealmObject> clazz) {
        if (!getTable(clazz).hasPrimaryKey()) {
            throw new IllegalArgumentException("A RealmObject with no @PrimaryKey cannot be updated: " + clazz.toString());
        }
    }

    @Override
    protected Map<RealmConfiguration, Integer> getLocalReferenceCount() {
        return referenceCount.get();
    }

    @Override
    protected void lastLocalInstanceClosed() {
        validatedRealmFiles.remove(configuration.getPath());
        realmsCache.get().remove(configuration);
    }

    /**
     * Manually trigger the migration associated with a given RealmConfiguration. If Realm is already at the
     * latest version, nothing will happen.
     * @param configuration {@link RealmConfiguration}
     */
    public static void migrateRealm(RealmConfiguration configuration) {
        migrateRealm(configuration, null);
    }

    /**
     * Manually trigger a migration on a RealmMigration.
     *
     * @param configuration {@link RealmConfiguration}
     * @param migration {@link RealmMigration} to run on the Realm. This will override any migration set on the
     * configuration.
     */
    public static void migrateRealm(RealmConfiguration configuration, RealmMigration migration) {
        BaseRealm.migrateRealm(configuration, migration, new MigrationCallback() {

            @Override
            public BaseRealm getRealm(RealmConfiguration configuration) {
                return Realm.createAndValidate(configuration, false, Looper.myLooper() != null);
           }

            @Override
            public void migrationComplete() {
                realmsCache.remove();
            }
        });
    }

    /**
     * Delete the Realm file specified by the given {@link RealmConfiguration} from the filesystem.
     * The Realm must be unused and closed before calling this method.
     *
     * @param configuration A {@link RealmConfiguration}
     * @return false if a file could not be deleted. The failing file will be logged.
     */
    public static boolean deleteRealm(RealmConfiguration configuration) {
        return BaseRealm.deleteRealm(configuration);
    }

    /**
     * Compact a Realm file. A Realm file usually contain free/unused space.
     * This method removes this free space and the file size is thereby reduced.
     * Objects within the Realm files are untouched.
     * <p>
     * The file must be closed before this method is called.<br>
     * The file system should have free space for at least a copy of the Realm file.<br>
     * The Realm file is left untouched if any file operation fails.<br>
     *
     * @param configuration a {@link RealmConfiguration} pointing to a Realm file.
     * @return true if successful, false if any file operation failed
     */
    public static boolean compactRealm(RealmConfiguration configuration) {
        return BaseRealm.compactRealm(configuration);
    }

    // Get the canonical path for a given file
    static String getCanonicalPath(File realmFile) {
        try {
            return realmFile.getCanonicalPath();
        } catch (IOException e) {
            throw new RealmException("Could not resolve the canonical path to the Realm file: " + realmFile.getAbsolutePath());
        }
    }

    // Return all handlers registered for this Realm
    static Map<Handler, String> getHandlers() {
        return handlers;
    }

    // Public because of migrations
    public Table getTable(Class<? extends RealmObject> clazz) {
        Table table = classToTable.get(clazz);
        if (table == null) {
            clazz = Util.getOriginalModelClass(clazz);
            table = sharedGroupManager.getTable(configuration.getSchemaMediator().getTableName(clazz));
            classToTable.put(clazz, table);
        }
        return table;
    }

    /**
     * Returns the default Realm module. This module contains all Realm classes in the current project, but not
     * those from library or project dependencies. Realm classes in these should be exposed using their own module.
     *
     * @return The default Realm module or null if no default module exists.
     * @see io.realm.RealmConfiguration.Builder#setModules(Object, Object...)
     */
    public static Object getDefaultModule() {
        String moduleName = "io.realm.DefaultRealmModule";
        Class<?> clazz;
        try {
            clazz = Class.forName(moduleName);
            Constructor<?> constructor = clazz.getDeclaredConstructors()[0];
            constructor.setAccessible(true);
            return constructor.newInstance();
        } catch (ClassNotFoundException e) {
            return null;
        } catch (InvocationTargetException e) {
            throw new RealmException("Could not create an instance of " + moduleName, e);
        } catch (InstantiationException e) {
            throw new RealmException("Could not create an instance of " + moduleName, e);
        } catch (IllegalAccessException e) {
            throw new RealmException("Could not create an instance of " + moduleName, e);
        }
    }

    /**
     * Encapsulates a Realm transaction.
     * <p>
     * Using this class will automatically handle {@link #beginTransaction()} and {@link #commitTransaction()}
     * If any exception is thrown during the transaction {@link #cancelTransaction()} will be called
     * instead of {@link #commitTransaction()}.
     */
    public interface Transaction {
        void execute(Realm realm);

        /**
         * Callback invoked to notify the caller thread.
         */
        class Callback {
            public void onSuccess() {}
            public void onError(Exception e) {}
        }
    }
}<|MERGE_RESOLUTION|>--- conflicted
+++ resolved
@@ -47,15 +47,13 @@
 import io.realm.exceptions.RealmException;
 import io.realm.exceptions.RealmIOException;
 import io.realm.exceptions.RealmMigrationNeededException;
-<<<<<<< HEAD
-=======
 import io.realm.internal.ColumnIndices;
 import io.realm.internal.ColumnInfo;
->>>>>>> d1c3ad2c
 import io.realm.internal.RealmObjectProxy;
 import io.realm.internal.RealmProxyMediator;
 import io.realm.internal.Table;
 import io.realm.internal.TableView;
+import io.realm.internal.UncheckedRow;
 import io.realm.internal.Util;
 import io.realm.internal.log.RealmLog;
 
@@ -140,10 +138,7 @@
             new HashMap<Class<? extends RealmObject>, Table>();
 
     private static RealmConfiguration defaultConfiguration;
-<<<<<<< HEAD
-=======
-    protected ColumnIndices columnIndices;
->>>>>>> d1c3ad2c
+
     /**
      * The constructor is private to enforce the use of the static one.
      *
@@ -719,26 +714,6 @@
         getTable(clazz).moveLastOver(objectIndex);
     }
 
-<<<<<<< HEAD
-=======
-    <E extends RealmObject> E get(Class<E> clazz, long rowIndex) {
-        Table table = getTable(clazz);
-        UncheckedRow row = table.getUncheckedRow(rowIndex);
-        E result = configuration.getSchemaMediator().newInstance(clazz, getColumnInfo(clazz));
-        result.row = row;
-        result.realm = this;
-        return result;
-    }
-
-    ColumnInfo getColumnInfo(Class<? extends RealmObject> clazz) {
-        final ColumnInfo columnInfo = columnIndices.getColumnInfo(clazz);
-        if (columnInfo == null) {
-            throw new IllegalStateException("No validated schema information found for " + configuration.getSchemaMediator().getTableName(clazz));
-        }
-        return columnInfo;
-    }
-
->>>>>>> d1c3ad2c
     /**
      * Copies a RealmObject to the Realm instance and returns the copy. Any further changes to the original RealmObject
      * will not be reflected in the Realm copy. This is a deep copy, so all referenced objects will be copied. Objects
@@ -959,10 +934,7 @@
         }
 
         TableView tableView = table.getDistinctView(columnIndex);
-<<<<<<< HEAD
         return RealmResults.createFromQuery(this, tableView, clazz);
-=======
-        return new RealmResults<E>(this, tableView, clazz);
     }
 
     /**
@@ -994,7 +966,6 @@
         }
 
         return where(clazz).distinctAsync(columnIndex);
->>>>>>> d1c3ad2c
     }
 
     /**
