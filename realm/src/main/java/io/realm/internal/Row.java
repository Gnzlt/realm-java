/*
 * Copyright 2015 Realm Inc.
 *
 * Licensed under the Apache License, Version 2.0 (the "License");
 * you may not use this file except in compliance with the License.
 * You may obtain a copy of the License at
 *
 * http://www.apache.org/licenses/LICENSE-2.0
 *
 * Unless required by applicable law or agreed to in writing, software
 * distributed under the License is distributed on an "AS IS" BASIS,
 * WITHOUT WARRANTIES OR CONDITIONS OF ANY KIND, either express or implied.
 * See the License for the specific language governing permissions and
 * limitations under the License.
 *
 */

package io.realm.internal;

import java.util.Date;

/**
 * Interface for Row objects that act as wrappers around the Realm Core Row object.
 */
public interface Row {

    long getColumnCount();

    /**
     * Returns the name of a column identified by columnIndex. Notice that the
     * index is zero based.
     *
     * @param columnIndex the column index
     * @return the name of the column
     */
    String getColumnName(long columnIndex);

    /**
     * Returns the 0-based index of a column based on the name.
     *
     * @param columnName column name
     * @return the index, -1 if not found
     */
    long getColumnIndex(String columnName);

    /**
     * Get the type of a column identified by the columnIndex.
     *
     * @param columnIndex index of the column.
     * @return Type of the particular column.
     */
    ColumnType getColumnType(long columnIndex);

    Table getTable();

    long getIndex();

    long getLong(long columnIndex);

    boolean getBoolean(long columnIndex);

    float getFloat(long columnIndex);

    double getDouble(long columnIndex);

    Date getDate(long columnIndex);

    String getString(long columnIndex);

    byte[] getBinaryByteArray(long columnIndex);

    Mixed getMixed(long columnIndex);

    ColumnType getMixedType(long columnIndex);

    long getLink(long columnIndex);

    boolean isNullLink(long columnIndex);

    LinkView getLinkList(long columnIndex);

    void setLong(long columnIndex, long value);

    void setBoolean(long columnIndex, boolean value);

    void setFloat(long columnIndex, float value);

    void setDouble(long columnIndex, double value);

    void setDate(long columnIndex, Date date);

    void setString(long columnIndex, String value);

    void setBinaryByteArray(long columnIndex, byte[] data);

    void setMixed(long columnIndex, Mixed data);

    void setLink(long columnIndex, long value);

    void nullifyLink(long columnIndex);

    /**
     * Checks if the row is still valid.
     * @return Returns true {@code true} if the row is still valid and attached to the underlying
     * data. {@code false} otherwise.
     */
    boolean isAttached();

    /**
<<<<<<< HEAD
     * Returns {@code true} if the column name exists.
     * @param fieldName Column name to check.
     * @return {@code true} if column name exists, {@code false} otherwise.
=======
     * Returns {@code true} if the field name exists.
     * @param fieldName Field name to check.
     * @return {@code true} if field name exists, {@code false} otherwise.
>>>>>>> 0b97009c
     */
    boolean hasColumn(String fieldName);
}<|MERGE_RESOLUTION|>--- conflicted
+++ resolved
@@ -107,15 +107,9 @@
     boolean isAttached();
 
     /**
-<<<<<<< HEAD
-     * Returns {@code true} if the column name exists.
-     * @param fieldName Column name to check.
-     * @return {@code true} if column name exists, {@code false} otherwise.
-=======
      * Returns {@code true} if the field name exists.
      * @param fieldName Field name to check.
      * @return {@code true} if field name exists, {@code false} otherwise.
->>>>>>> 0b97009c
      */
     boolean hasColumn(String fieldName);
 }