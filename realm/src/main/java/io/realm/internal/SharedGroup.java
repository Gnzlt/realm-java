--- conflicted
+++ resolved
@@ -27,14 +27,11 @@
     public static final boolean IMPLICIT_TRANSACTION = true;
     public static final boolean EXPLICIT_TRANSACTION = false;
 
-<<<<<<< HEAD
-=======
     private static final boolean CREATE_FILE_YES = false;
     private static final boolean CREATE_FILE_NO = true;
     private static final boolean ENABLE_REPLICATION = true;
     private static final boolean DISABLE_REPLICATION = false;
 
->>>>>>> a4eea2ca
     private final String path;
     private long nativePtr;
     private long nativeReplicationPtr;
@@ -71,11 +68,7 @@
             nativePtr = createNativeWithImplicitTransactions(nativeReplicationPtr, durability.value, key);
             implicitTransactionsEnabled = true;
         } else {
-<<<<<<< HEAD
-            nativePtr = nativeCreate(canonicalPath, Durability.FULL.value, false, false, key);
-=======
             nativePtr = nativeCreate(canonicalPath, Durability.FULL.value, CREATE_FILE_YES, DISABLE_REPLICATION, key);
->>>>>>> a4eea2ca
         }
         context = new Context();
         path = canonicalPath;
@@ -84,20 +77,8 @@
 
     public SharedGroup(String canonicalPath, Durability durability, byte[] key) {
         path = canonicalPath;
-<<<<<<< HEAD
         context = new Context();
         nativePtr = nativeCreate(canonicalPath, durability.value, false, false, key);
-        checkNativePtrNotZero();
-    }
-
-    public SharedGroup(String canonicalPath, Durability durability, boolean fileMustExist) {
-        path = canonicalPath;
-        context = new Context();
-        nativePtr = nativeCreate(canonicalPath, durability.value, fileMustExist, false, null);
-=======
-        context = new Context();
-        nativePtr = nativeCreate(canonicalPath, durability.value, false, false, key);
->>>>>>> a4eea2ca
         checkNativePtrNotZero();
     }
 
