/*
 * Copyright 2014 Realm Inc.
 *
 * Licensed under the Apache License, Version 2.0 (the "License");
 * you may not use this file except in compliance with the License.
 * You may obtain a copy of the License at
 *
 * http://www.apache.org/licenses/LICENSE-2.0
 *
 * Unless required by applicable law or agreed to in writing, software
 * distributed under the License is distributed on an "AS IS" BASIS,
 * WITHOUT WARRANTIES OR CONDITIONS OF ANY KIND, either express or implied.
 * See the License for the specific language governing permissions and
 * limitations under the License.
 */

package io.realm;


import android.os.Handler;

import java.lang.ref.WeakReference;
import java.util.ArrayList;
import java.util.Collection;
import java.util.Arrays;
import java.util.Date;
import java.util.HashMap;
import java.util.List;
import java.util.Map;
import java.util.Set;
import java.util.concurrent.Callable;
import java.util.concurrent.Future;

import io.realm.annotations.Required;
import io.realm.internal.LinkView;
import io.realm.internal.Row;
import io.realm.internal.SharedGroup;
import io.realm.internal.Table;
import io.realm.internal.TableQuery;
import io.realm.internal.TableView;
import io.realm.internal.async.ArgumentsHolder;
import io.realm.internal.async.QueryUpdateTask;
import io.realm.internal.log.RealmLog;

/**
 * A RealmQuery encapsulates a query on a {@link io.realm.Realm} or a {@link io.realm.RealmResults}
 * using the Builder pattern. The query is executed using either {@link #findAll()} or
 * {@link #findFirst()}
 * <p>
 * The input to many of the query functions take a field name as String. Note that this is not
 * type safe. If a model class is refactored care has to be taken to not break any queries.
 * <p>
 * A {@link io.realm.Realm} is unordered, which means that there is no guarantee that querying a
 * Realm will return the objects in the order they where inserted. Use
 * {@link #findAllSorted(String)} and similar methods if a specific order is required.
 * <p>
 * A RealmQuery cannot be passed between different threads.
 *
 * @param <E> The class of the objects to be queried.
 * @see <a href="http://en.wikipedia.org/wiki/Builder_pattern">Builder pattern</a>
 * @see Realm#where(Class)
 * @see RealmResults#where()
 */
public class RealmQuery<E extends RealmObject> {

    private BaseRealm realm;
    private Class<E> clazz;
    private String className;
    private Map<String, Long> columns = new HashMap<String, Long>();
    private Table table;
    private LinkView view;
    private TableQuery query;
    private static final String TYPE_MISMATCH = "Field '%s': type mismatch - %s expected.";

    private final static Long INVALID_NATIVE_POINTER = 0L;
    private ArgumentsHolder argumentsHolder;

    /**
     * Creates a query for objects of a given class from a {@link Realm}.
     *
     * @param realm  The realm to query within.
     * @param clazz  The class to query.
     * @return {@link RealmQuery} object. After building the query call one of the {@code find*} methods
     * to run it.
     */
    public static <E extends RealmObject> RealmQuery<E> createQuery(Realm realm, Class<E> clazz) {
        return new RealmQuery<E>(realm, clazz);
    }

    /**
     * Creates a query for dynamic objects of a given type from a {@link DynamicRealm}.
     *
     * @param realm  The realm to query within.
     * @param className  The type to query.
     * @return {@link RealmQuery} object. After building the query call one of the {@code find*} methods
     * to run it.
     */
    public static <E extends RealmObject> RealmQuery<E> createDynamicQuery(DynamicRealm realm, String className) {
        return new RealmQuery<E>(realm, className);
    }

    /**
     * Creates a query from a existing {@link RealmResults}.
     *
     * @param queryResults   A existing @{link io.realm.RealmResults} to query against.
     * @return {@link RealmQuery} object. After building the query call one of the {@code find*} methods
     * to run it.
     */

    @SuppressWarnings("unchecked")
    public static <E extends RealmObject> RealmQuery<E> createQueryFromResult(RealmResults<E> queryResults) {
        if (queryResults.classSpec != null) {
            return new RealmQuery<E>(queryResults, queryResults.classSpec);
        } else {
            return new RealmQuery(queryResults, queryResults.className);
        }
    }

    /**
     * Creates a query from a existing {@link RealmList}.
     *
     * @param list   A existing @{link io.realm.RealmList} to query against.
     * @return {@link RealmQuery} object. After building the query call one of the {@code find*} methods
     * to run it.
     */
    @SuppressWarnings("unchecked")
    public static <E extends RealmObject> RealmQuery<E> createQueryFromList(RealmList<E> list) {
        if (list.clazz != null) {
            return new RealmQuery(list.realm, list.view, list.clazz);
        } else {
            return new RealmQuery(list.realm, list.view, list.className);
        }
    }

    private RealmQuery(Realm realm, Class<E> clazz) {
        this.realm = realm;
        this.clazz = clazz;
        this.table = realm.getTable(clazz);
        this.view = null;
        this.query = table.where();
        this.columns = realm.columnIndices.getColumnInfo(clazz).getIndicesMap();
    }

    private RealmQuery(RealmResults<E> queryResults, Class<E> clazz) {
        this.realm = queryResults.realm;
        this.clazz = clazz;
        this.table = realm.getTable(clazz);
        this.view = null;
<<<<<<< HEAD
        this.query = queryResults.getTable().where();
        this.columns = realm.columnIndices.getClassFields(clazz);
=======
        this.query = realmResults.getTable().where();
        this.columns = realm.columnIndices.getColumnInfo(clazz).getIndicesMap();
>>>>>>> d1c3ad2c
    }

    private RealmQuery(BaseRealm realm, LinkView view, Class<E> clazz) {
        this.realm = realm;
        this.clazz = clazz;
        this.query = view.where();
        this.view = view;
        this.table = realm.getTable(clazz);
        this.columns = realm.columnIndices.getColumnInfo(clazz).getIndicesMap();
    }

    private RealmQuery(BaseRealm realm, String className) {
        this.realm = realm;
        this.className = className;
        this.table = realm.getTable(className);
        this.query = table.where();
        this.columns = new DynamicColumnMap(table);
    }

    private RealmQuery(RealmResults<DynamicRealmObject> queryResults, String className) {
        this.realm = queryResults.realm;
        this.className = className;
        this.table = realm.getTable(className);
        this.query = queryResults.getTable().where();
        this.columns = new DynamicColumnMap(table);
    }

    private RealmQuery(BaseRealm realm, LinkView view, String className) {
        this.realm = realm;
        this.className = className;
        this.query = view.where();
        this.view = view;
        this.table = realm.getTable(className);
        this.columns = new DynamicColumnMap(table);
    }

    private boolean containsDot(String s) {
        return s.indexOf('.') != -1;
    }

    private String[] splitString(String s) {
        int i, j, n;

        // count the number of .
        n = 0;
        for (i = 0; i < s.length(); i++)
            if (s.charAt(i) == '.')
                n++;

        // split at .
        String[] arr = new String[n+1];
        i = 0;
        n = 0;
        j = s.indexOf('.');
        while (j != -1) {
            arr[n] = s.substring(i, j);
            i = j+1;
            j = s.indexOf('.', i);
            n++;
        }
        arr[n] = s.substring(s.lastIndexOf('.')+1);

        return arr;
    }

    /**
     * Returns the column indices for the given field name. If a linked field is defined, the column index for
     * each
     *
     * @param fieldDescription fieldName or link path to a field name.
     * @param validColumnTypes Legal field type for the last field a
     * @return
     */
    // TODO: consider another caching strategy so linked classes are included in the cache.
    private long[] getColumnIndices(String fieldDescription, RealmFieldType... validColumnTypes) {
        if (fieldDescription == null || fieldDescription.equals("")) {
            throw new IllegalArgumentException("Non-empty fieldname must be provided");
        }
        Table table = this.table;
        boolean checkColumnType = validColumnTypes != null && validColumnTypes.length > 0;
        if (containsDot(fieldDescription)) {

            // Resolve field description down to last field name
            String[] names = splitString(fieldDescription); //fieldName.split("\\.");
            long[] columnIndices = new long[names.length];
            for (int i = 0; i < names.length - 1; i++) {
                long index = table.getColumnIndex(names[i]);
                if (index < 0) {
                    throw new IllegalArgumentException("Invalid query: " + names[i] + " does not refer to a class.");
                }
                RealmFieldType type = table.getColumnType(index);
                if (type == RealmFieldType.OBJECT || type == RealmFieldType.LIST) {
                    table = table.getLinkTarget(index);
                    columnIndices[i] = index;
                } else {
                    throw new IllegalArgumentException("Invalid query: " + names[i] + " does not refer to a class.");
                }
            }

            // Check if last field name is a valid field
            String columnName = names[names.length - 1];
            long columnIndex = table.getColumnIndex(columnName);
            columnIndices[names.length - 1] = columnIndex;
            if (columnIndex < 0) {
                throw new IllegalArgumentException(columnName + " is not a field name in class " + table.getName());
            }
            if (checkColumnType && !isValidType(table.getColumnType(columnIndex), validColumnTypes)) {
                throw new IllegalArgumentException(String.format("Field '%s': type mismatch.", names[names.length - 1]));
            }
            return columnIndices;
        } else {
            if (columns.get(fieldDescription) == null) {
                throw new IllegalArgumentException(String.format("Field '%s' does not exist.", fieldDescription));
            }
            RealmFieldType tableColumnType = table.getColumnType(columns.get(fieldDescription));
            if (checkColumnType && !isValidType(tableColumnType, validColumnTypes)) {
                throw new IllegalArgumentException(String.format("Field '%s': type mismatch. Was %s, expected %s.",
                        fieldDescription, tableColumnType, Arrays.toString(validColumnTypes)));
            }
            return new long[] {columns.get(fieldDescription)};
        }
    }

    private boolean isValidType(RealmFieldType columnType, RealmFieldType[] validColumnTypes) {
        for (int i = 0; i < validColumnTypes.length; i++) {
            if (validColumnTypes[i] == columnType) {
                return true;
            }
        }
        return false;
    }

    /**
     * Check if {@link io.realm.RealmQuery} is still valid to use i.e. the {@link io.realm.Realm}
     * instance hasn't been closed and any parent {@link io.realm.RealmResults} is still valid.
     *
     * @return {@code true} if still valid to use, {@code false} otherwise.
     */
    public boolean isValid() {
        if (realm == null || realm.isClosed()) {
            return false;
        }

        if (view != null) {
            return view.isAttached();
        }
        return table != null && table.isValid();
    }

    /**
     * Tests if a field is {@code null}. Only works for nullable fields.
     *
     * For link queries, if any part of the link path is {@code null} the whole path is considered
     * to be {@code null} e.g. {@code isNull("linkField.stringField")} will be considered to be
     * {@code null} if either {@code linkField} or {@code linkField.stringField} is {@code null}.
     *
     * @param fieldName the field name.
     * @return the query object.
     * @throws java.lang.IllegalArgumentException if the field is not nullable.
     * @see Required for further infomation.
     */
    public RealmQuery<E> isNull(String fieldName) {
        long columnIndices[] = getColumnIndices(fieldName);

        // checking that fieldName has the correct type is done in C++
        this.query.isNull(columnIndices);
        return this;
    }

    /**
     * Test if a field is not {@code null}. Only works for nullable fields.
     *
     * @param fieldName the field name.
     * @return the query object.
     * @throws java.lang.IllegalArgumentException if the field is not nullable.
     * @see Required for further infomation.
     */
    public RealmQuery<E> isNotNull(String fieldName) {
        long columnIndices[] = getColumnIndices(fieldName);

        // checking that fieldName has the correct type is done in C++
        this.query.isNotNull(columnIndices);
        return this;
    }

    // Equal

    /**
     * Equal-to comparison.
     * @param fieldName  the field to compare.
     * @param value      the value to compare with.
     * @return the query object.
     * @throws java.lang.IllegalArgumentException if one or more arguments do not match class or
     * field type.
     * @throws java.lang.RuntimeException if any other error happens.
     */
    public RealmQuery<E> equalTo(String fieldName, String value) {
        return this.equalTo(fieldName, value, Case.SENSITIVE);
    }

    /**
     * Equal-to comparison.
     * @param fieldName   the field to compare.
     * @param value       the value to compare with.
     * @param casing     How to handle casing. Setting this to {@link Case#INSENSITIVE} only works for English locale characters.
     * @return the query object.
     * @throws java.lang.IllegalArgumentException if one or more arguments do not match class or
     * field type.
     * @throws java.lang.RuntimeException if any other error happens.

     */
    public RealmQuery<E> equalTo(String fieldName, String value, Case casing) {
        long columnIndices[] = getColumnIndices(fieldName, RealmFieldType.STRING);
        this.query.equalTo(columnIndices, value, casing);
        return this;
    }

    /**
     * Equal-to comparison.
     * @param fieldName  the field to compare.
     * @param value      the value to compare with.
     * @return the query object.
     * @throws java.lang.IllegalArgumentException if one or more arguments do not match class or
     * field type.
     * @throws java.lang.RuntimeException if any other error happens.
     */
    public RealmQuery<E> equalTo(String fieldName, Byte value) {
        long[] columnIndices = getColumnIndices(fieldName, RealmFieldType.INTEGER);
        if (value == null) {
            this.query.isNull(columnIndices);
        } else {
            this.query.equalTo(columnIndices, value);
        }
        return this;
    }

    /**
     * Equal-to comparison.
     * @param fieldName  the field to compare.
     * @param value      the value to compare with
     * @return the query object.
     * @throws java.lang.IllegalArgumentException if one or more arguments do not match class or
     * field type.
     * @throws java.lang.RuntimeException if any other error happens.
     */
    public RealmQuery<E> equalTo(String fieldName, Short value) {
        long[] columnIndices = getColumnIndices(fieldName, RealmFieldType.INTEGER);
        if (value == null) {
            this.query.isNull(columnIndices);
        } else {
            this.query.equalTo(columnIndices, value);
        }
        return this;
    }

    /**
     * Equal-to comparison.
     * @param fieldName  the field to compare.
     * @param value      the value to compare with.
     * @return the query object.
     * @throws java.lang.IllegalArgumentException if one or more arguments do not match class or
     * field type.
     * @throws java.lang.RuntimeException if any other error happens.
     */
    public RealmQuery<E> equalTo(String fieldName, Integer value) {
        long[] columnIndices = getColumnIndices(fieldName, RealmFieldType.INTEGER);
        if (value == null) {
            this.query.isNull(columnIndices);
        } else {
            this.query.equalTo(columnIndices, value);
        }
        return this;
    }

    /**
     * Equal-to comparison
     * @param fieldName  the field to compare.
     * @param value      the value to compare with.
     * @return the query object.
     * @throws java.lang.IllegalArgumentException if one or more arguments do not match class or
     * field type.
     * @throws java.lang.RuntimeException if any other error happens.
     */
    public RealmQuery<E> equalTo(String fieldName, Long value) {
        long[] columnIndices = getColumnIndices(fieldName, RealmFieldType.INTEGER);
        if (value == null) {
            this.query.isNull(columnIndices);
        } else {
            this.query.equalTo(columnIndices, value);
        }
        return this;
    }
    /**
     * Equal-to comparison.
     *
     * @param fieldName the field to compare.
     * @param value     the value to compare with.
     * @return the query object.
     * @throws java.lang.IllegalArgumentException if one or more arguments do not match class or
     *                                            field type.
     * @throws java.lang.RuntimeException         if any other error happens.
     */
    public RealmQuery<E> equalTo(String fieldName, Double value) {
        long[] columnIndices = getColumnIndices(fieldName, RealmFieldType.DOUBLE);
        if (value == null) {
            this.query.isNull(columnIndices);
        } else {
            this.query.equalTo(columnIndices, value);
        }
        return this;
    }

    /**
     * Equal-to comparison.
     *
     * @param fieldName the field to compare.
     * @param value     the value to compare with.
     * @return The query object.
     * @throws java.lang.IllegalArgumentException if one or more arguments do not match class or
     *                                            field type.
     * @throws java.lang.RuntimeException         if any other error happens.
     */
    public RealmQuery<E> equalTo(String fieldName, Float value) {
        long[] columnIndices = getColumnIndices(fieldName, RealmFieldType.FLOAT);
        if (value == null) {
            this.query.isNull(columnIndices);
        } else {
            this.query.equalTo(columnIndices, value);
        }
        return this;
    }

    /**
     * Equal-to comparison.
     *
     * @param fieldName  the field to compare.
     * @param value      the value to compare with.
     * @return the query object
     * @throws java.lang.IllegalArgumentException if one or more arguments do not match class or
     * field type.
     * @throws java.lang.RuntimeException if any other error happens.
     */
    public RealmQuery<E> equalTo(String fieldName, Boolean value) {
        long[] columnIndices = getColumnIndices(fieldName, RealmFieldType.BOOLEAN);
        if (value == null) {
            this.query.isNull(columnIndices);
        } else {
            this.query.equalTo(columnIndices, value);
        }
        return this;
    }

    /**
     * Equal-to comparison.
     *
     * @param fieldName  the field to compare.
     * @param value      the value to compare with.
     * @return the query object.
     * @throws java.lang.IllegalArgumentException if one or more arguments do not match class or
     * field type.
     * @throws java.lang.RuntimeException if any other error happens.
     */
    public RealmQuery<E> equalTo(String fieldName, Date value) {
        long columnIndices[] = getColumnIndices(fieldName, RealmFieldType.DATE);
        this.query.equalTo(columnIndices, value);
        return this;
    }

    // Not Equal

    /**
     * Not-equal-to comparison.
     * @param fieldName  the field to compare.
     * @param value      the value to compare with.
     * @return the query object.
     * @throws java.lang.IllegalArgumentException if one or more arguments do not match class or
     * field type.
     * @throws java.lang.RuntimeException if any other error happens.
     */
    public RealmQuery<E> notEqualTo(String fieldName, String value) {
        return this.notEqualTo(fieldName, value, Case.SENSITIVE);
    }

    /**
     * Not-equal-to comparison.
     * @param fieldName  the field to compare.
     * @param value      the value to compare with.
     * @param casing     How casing is handled. {@link Case#INSENSITIVE} works only for the English locale characters.
     * @return the query object.
     * @throws java.lang.IllegalArgumentException if one or more arguments do not match class or
     * field type.
     * @throws java.lang.RuntimeException if any other error happens.
     */
    public RealmQuery<E> notEqualTo(String fieldName, String value, Case casing) {
        long columnIndices[] = getColumnIndices(fieldName, RealmFieldType.STRING);
        if (columnIndices.length > 1 && !casing.getValue()) {
            throw new IllegalArgumentException("Link queries cannot be case insensitive - coming soon.");
        }
        this.query.notEqualTo(columnIndices, value, casing);
        return this;
    }

    /**
     * Not-equal-to comparison.
     * @param fieldName  the field to compare.
     * @param value      the value to compare with.
     * @return the query object.
     * @throws java.lang.IllegalArgumentException if one or more arguments do not match class or
     * field type.
     * @throws java.lang.RuntimeException if any other error happens.
     */
    public RealmQuery<E> notEqualTo(String fieldName, Byte value) {
        long[] columnIndices = getColumnIndices(fieldName, RealmFieldType.INTEGER);
        if (value == null) {
            this.query.isNotNull(columnIndices);
        } else {
            this.query.notEqualTo(columnIndices, value);
        }
        return this;
    }

    /**
     * Not-equal-to comparison.
     * @param fieldName  the field to compare.
     * @param value      the value to compare with.
     * @return the query object.
     * @throws java.lang.IllegalArgumentException if one or more arguments do not match class or
     * field type.
     * @throws java.lang.RuntimeException if any other error happens.
     */
    public RealmQuery<E> notEqualTo(String fieldName, Short value) {
        long[] columnIndices = getColumnIndices(fieldName, RealmFieldType.INTEGER);
        if (value == null) {
            this.query.isNotNull(columnIndices);
        } else {
            this.query.notEqualTo(columnIndices, value);
        }
        return this;
    }

    /**
     * Not-equal-to comparison.
     * @param fieldName  the field to compare.
     * @param value      the value to compare with.
     * @return the query object.
     * @throws java.lang.IllegalArgumentException if one or more arguments do not match class or
     * field type.
     * @throws java.lang.RuntimeException if any other error happens.
     */
    public RealmQuery<E> notEqualTo(String fieldName, Integer value) {
        long[] columnIndices = getColumnIndices(fieldName, RealmFieldType.INTEGER);
        if (value == null) {
            this.query.isNotNull(columnIndices);
        } else {
            this.query.notEqualTo(columnIndices, value);
        }
        return this;
    }

    /**
     * Not-equal-to comparison.
     * @param fieldName  the field to compare.
     * @param value      the value to compare with.
     * @return the query object
     * @throws java.lang.IllegalArgumentException if one or more arguments do not match class or
     * field type.
     * @throws java.lang.RuntimeException if any other error happens.
     */
    public RealmQuery<E> notEqualTo(String fieldName, Long value) {
        long[] columnIndices = getColumnIndices(fieldName, RealmFieldType.INTEGER);
        if (value == null) {
            this.query.isNotNull(columnIndices);
        } else {
            this.query.notEqualTo(columnIndices, value);
        }
        return this;
    }

    /**
     * Not-equal-to comparison.
     *
     * @param fieldName the field to compare.
     * @param value     the value to compare with.
     * @return the query object.
     * @throws java.lang.IllegalArgumentException if one or more arguments do not match class or
     *                                            field type.
     * @throws java.lang.RuntimeException         if any other error happens.
     */
    public RealmQuery<E> notEqualTo(String fieldName, Double value) {
        long[] columnIndices = getColumnIndices(fieldName, RealmFieldType.DOUBLE);
        if (value == null) {
            this.query.isNotNull(columnIndices);
        } else {
            this.query.notEqualTo(columnIndices, value);
        }
        return this;
    }

    /**
     * Not-equal-to comparison.
     *
     * @param fieldName the field to compare.
     * @param value     the value to compare with.
     * @return the query object.
     * @throws java.lang.IllegalArgumentException if one or more arguments do not match class or
     *                                            field type.
     * @throws java.lang.RuntimeException         if any other error happens.
     */
    public RealmQuery<E> notEqualTo(String fieldName, Float value) {
        long[] columnIndices = getColumnIndices(fieldName, RealmFieldType.FLOAT);
        if (value == null) {
            this.query.isNotNull(columnIndices);
        } else {
            this.query.notEqualTo(columnIndices, value);
        }
        return this;
    }

    /**
     * Not-equal-to comparison.
     *
     * @param fieldName  the field to compare.
     * @param value      the value to compare with.
     * @return the query object.
     * @throws java.lang.IllegalArgumentException if one or more arguments do not match class or
     * field type.
     * @throws java.lang.RuntimeException if any other error happens.
     */
    public RealmQuery<E> notEqualTo(String fieldName, Boolean value) {
        long[] columnIndices = getColumnIndices(fieldName, RealmFieldType.BOOLEAN);
        if (value == null) {
            this.query.isNotNull(columnIndices);
        } else {
            this.query.equalTo(columnIndices, !value);
        }
        return this;
    }

    /**
     * Not-equal-to comparison.
     *
     * @param fieldName  the field to compare.
     * @param value      the value to compare with.
     * @return the query object.
     * @throws java.lang.IllegalArgumentException if one or more arguments do not match class or
     * field type.
     * @throws java.lang.RuntimeException if any other error happens.
     */
    public RealmQuery<E> notEqualTo(String fieldName, Date value) {
        long[] columnIndices = getColumnIndices(fieldName, RealmFieldType.DATE);
        if (value == null) {
            this.query.isNotNull(columnIndices);
        } else {
            this.query.notEqualTo(columnIndices, value);
        }
        return this;
    }

    // Greater Than

    /**
     * Greater-than comparison
     * @param fieldName  The field to compare
     * @param value      The value to compare with
     * @return The query object
     * @throws java.lang.IllegalArgumentException One or more arguments do not match class or
     * field type
     * @throws java.lang.RuntimeException Any other error
     */
    public RealmQuery<E> greaterThan(String fieldName, int value) {
        long[] columnIndices = getColumnIndices(fieldName, RealmFieldType.INTEGER);
        this.query.greaterThan(columnIndices, value);
        return this;
    }

    /**
     * Greater-than comparison
     * @param fieldName  The field to compare
     * @param value      The value to compare with
     * @return The query object
     * @throws java.lang.IllegalArgumentException One or more arguments do not match class or
     * field type
     * @throws java.lang.RuntimeException Any other error
     */
    public RealmQuery<E> greaterThan(String fieldName, long value) {
        long[] columnIndices = getColumnIndices(fieldName, RealmFieldType.INTEGER);
        this.query.greaterThan(columnIndices, value);
        return this;
    }

    /**
     * Greater-than comparison
     * @param fieldName  The field to compare
     * @param value      The value to compare with
     * @return The query object
     * @throws java.lang.IllegalArgumentException One or more arguments do not match class or
     * field type
     * @throws java.lang.RuntimeException Any other error
     */
    public RealmQuery<E> greaterThan(String fieldName, double value) {
        long columnIndices[] = getColumnIndices(fieldName, RealmFieldType.DOUBLE);
        this.query.greaterThan(columnIndices, value);
        return this;
    }

    /**
     * Greater-than comparison
     * @param fieldName  The field to compare
     * @param value      The value to compare with
     * @return The query object
     * @throws java.lang.IllegalArgumentException One or more arguments do not match class or
     * field type
     * @throws java.lang.RuntimeException Any other error
     */
    public RealmQuery<E> greaterThan(String fieldName, float value) {
        long columnIndices[] = getColumnIndices(fieldName, RealmFieldType.FLOAT);
        this.query.greaterThan(columnIndices, value);
        return this;
    }

    /**
     * Greater-than comparison
     * @param fieldName  The field to compare
     * @param value      The value to compare with
     * @return The query object
     * @throws java.lang.IllegalArgumentException One or more arguments do not match class or
     * field type
     * @throws java.lang.RuntimeException Any other error
     */
    public RealmQuery<E> greaterThan(String fieldName, Date value) {
        long columnIndices[] = getColumnIndices(fieldName, RealmFieldType.DATE);
        this.query.greaterThan(columnIndices, value);
        return this;
    }

    /**
     * Greater-than-or-equal-to comparison
     * @param fieldName  The field to compare
     * @param value      The value to compare with
     * @return The query object
     * @throws java.lang.IllegalArgumentException One or more arguments do not match class or
     * field type
     * @throws java.lang.RuntimeException Any other error
     */
    public RealmQuery<E> greaterThanOrEqualTo(String fieldName, int value) {
        long columnIndices[] = getColumnIndices(fieldName, RealmFieldType.INTEGER);
        this.query.greaterThanOrEqual(columnIndices, value);
        return this;
    }

    /**
     * Greater-than-or-equal-to comparison
     * @param fieldName  The field to compare
     * @param value      The value to compare with
     * @return The query object
     * @throws java.lang.IllegalArgumentException One or more arguments do not match class or
     * field type
     * @throws java.lang.RuntimeException Any other error
     */
    public RealmQuery<E> greaterThanOrEqualTo(String fieldName, long value) {
        long columnIndices[] = getColumnIndices(fieldName, RealmFieldType.INTEGER);
        this.query.greaterThanOrEqual(columnIndices, value);
        return this;
    }

    /**
     * Greater-than-or-equal-to comparison
     * @param fieldName  The field to compare
     * @param value      The value to compare with
     * @return The query object
     * @throws java.lang.IllegalArgumentException One or more arguments do not match class or
     * field type
     * @throws java.lang.RuntimeException Any other error
     */
    public RealmQuery<E> greaterThanOrEqualTo(String fieldName, double value) {
        long columnIndices[] = getColumnIndices(fieldName, RealmFieldType.DOUBLE);
        this.query.greaterThanOrEqual(columnIndices, value);
        return this;
    }

    /**
     * Greater-than-or-equal-to comparison
     * @param fieldName  The field to compare
     * @param value      The value to compare with
     * @return The query object
     * @throws java.lang.IllegalArgumentException One or more arguments do not match class or
     * field type
     * @throws java.lang.RuntimeException Any other error
     */
    public RealmQuery<E> greaterThanOrEqualTo(String fieldName, float value) {
        long columnIndices[] = getColumnIndices(fieldName, RealmFieldType.FLOAT);
        this.query.greaterThanOrEqual(columnIndices, value);
        return this;
    }

    /**
     * Greater-than-or-equal-to comparison
     * @param fieldName  The field to compare
     * @param value      The value to compare with
     * @return The query object
     * @throws java.lang.IllegalArgumentException One or more arguments do not match class or
     * field type
     * @throws java.lang.RuntimeException Any other error
     */
    public RealmQuery<E> greaterThanOrEqualTo(String fieldName, Date value) {
        long columnIndices[] = getColumnIndices(fieldName, RealmFieldType.DATE);
        this.query.greaterThanOrEqual(columnIndices, value);
        return this;
    }

    // Less Than

    /**
     * Less-than comparison
     * @param fieldName  The field to compare
     * @param value      The value to compare with
     * @return The query object
     * @throws java.lang.IllegalArgumentException One or more arguments do not match class or
     * field type
     * @throws java.lang.RuntimeException Any other error
     */
    public RealmQuery<E> lessThan(String fieldName, int value) {
        long columnIndices[] = getColumnIndices(fieldName, RealmFieldType.INTEGER);
        this.query.lessThan(columnIndices, value);
        return this;
    }

    /**
     * Less-than comparison
     * @param fieldName  The field to compare
     * @param value      The value to compare with
     * @return The query object
     * @throws java.lang.IllegalArgumentException One or more arguments do not match class or
     * field type
     * @throws java.lang.RuntimeException Any other error
     */
    public RealmQuery<E> lessThan(String fieldName, long value) {
        long columnIndices[] = getColumnIndices(fieldName, RealmFieldType.INTEGER);
        this.query.lessThan(columnIndices, value);
        return this;
    }

    /**
     * Less-than comparison
     * @param fieldName  The field to compare
     * @param value      The value to compare with
     * @return The query object
     * @throws java.lang.IllegalArgumentException One or more arguments do not match class or
     * field type
     * @throws java.lang.RuntimeException Any other error
     */
    public RealmQuery<E> lessThan(String fieldName, double value) {
        long columnIndices[] = getColumnIndices(fieldName, RealmFieldType.DOUBLE);
        this.query.lessThan(columnIndices, value);
        return this;
    }

    /**
     * Less-than comparison
     * @param fieldName  The field to compare
     * @param value      The value to compare with
     * @return The query object
     * @throws java.lang.IllegalArgumentException One or more arguments do not match class or
     * field type
     * @throws java.lang.RuntimeException Any other error
     */
    public RealmQuery<E> lessThan(String fieldName, float value) {
        long columnIndices[] = getColumnIndices(fieldName, RealmFieldType.FLOAT);
        this.query.lessThan(columnIndices, value);
        return this;
    }

    /**
     * Less-than comparison
     * @param fieldName  The field to compare
     * @param value      The value to compare with
     * @return The query object
     * @throws java.lang.IllegalArgumentException One or more arguments do not match class or
     * field type
     * @throws java.lang.RuntimeException Any other error
     */
    public RealmQuery<E> lessThan(String fieldName, Date value) {
        long columnIndices[] = getColumnIndices(fieldName, RealmFieldType.DATE);
        this.query.lessThan(columnIndices, value);
        return this;
    }

    /**
     * Less-than-or-equal-to comparison
     * @param fieldName  The field to compare
     * @param value      The value to compare with
     * @return The query object
     * @throws java.lang.IllegalArgumentException One or more arguments do not match class or
     * field type
     * @throws java.lang.RuntimeException Any other error
     */
    public RealmQuery<E> lessThanOrEqualTo(String fieldName, int value) {
        long columnIndices[] = getColumnIndices(fieldName, RealmFieldType.INTEGER);
        this.query.lessThanOrEqual(columnIndices, value);
        return this;
    }

    /**
     * Less-than-or-equal-to comparison
     * @param fieldName  The field to compare
     * @param value      The value to compare with
     * @return The query object
     * @throws java.lang.IllegalArgumentException One or more arguments do not match class or
     * field type
     * @throws java.lang.RuntimeException Any other error
     */
    public RealmQuery<E> lessThanOrEqualTo(String fieldName, long value) {
        long columnIndices[] = getColumnIndices(fieldName, RealmFieldType.INTEGER);
        this.query.lessThanOrEqual(columnIndices, value);
        return this;
    }

    /**
     * Less-than-or-equal-to comparison
     * @param fieldName  The field to compare
     * @param value      The value to compare with
     * @return The query object
     * @throws java.lang.IllegalArgumentException One or more arguments do not match class or
     * field type
     * @throws java.lang.RuntimeException Any other error
     */
    public RealmQuery<E> lessThanOrEqualTo(String fieldName, double value) {
        long columnIndices[] = getColumnIndices(fieldName, RealmFieldType.DOUBLE);
        this.query.lessThanOrEqual(columnIndices, value);
        return this;
    }

    /**
     * Less-than-or-equal-to comparison
     * @param fieldName  The field to compare
     * @param value      The value to compare with
     * @return The query object
     * @throws java.lang.IllegalArgumentException One or more arguments do not match class or
     * field type
     * @throws java.lang.RuntimeException Any other error
     */
    public RealmQuery<E> lessThanOrEqualTo(String fieldName, float value) {
        long columnIndices[] = getColumnIndices(fieldName, RealmFieldType.FLOAT);
        this.query.lessThanOrEqual(columnIndices, value);
        return this;
    }

    /**
     * Less-than-or-equal-to comparison
     * @param fieldName  The field to compare
     * @param value      The value to compare with
     * @return The query object
     * @throws java.lang.IllegalArgumentException One or more arguments do not match class or
     * field type
     * @throws java.lang.RuntimeException Any other error
     */
    public RealmQuery<E> lessThanOrEqualTo(String fieldName, Date value) {
        long columnIndices[] = getColumnIndices(fieldName, RealmFieldType.DATE);
        this.query.lessThanOrEqual(columnIndices, value);
        return this;
    }

    // Between

    /**
     * Between condition
     * @param fieldName  The field to compare
     * @param from       Lowest value (inclusive)
     * @param to         Highest value (inclusive)
     * @return The query object
     * @throws java.lang.IllegalArgumentException One or more arguments do not match class or
     * field type
     * @throws java.lang.RuntimeException Any other error
     */
    public RealmQuery<E> between(String fieldName, int from, int to) {
        long columnIndices[] = getColumnIndices(fieldName, RealmFieldType.INTEGER);
        this.query.between(columnIndices, from, to);
        return this;
    }

    /**
     * Between condition
     * @param fieldName  The field to compare
     * @param from       Lowest value (inclusive)
     * @param to         Highest value (inclusive)
     * @return The query object
     * @throws java.lang.IllegalArgumentException One or more arguments do not match class or
     * field type
     * @throws java.lang.RuntimeException Any other error
     */
    public RealmQuery<E> between(String fieldName, long from, long to) {
        long columnIndices[] = getColumnIndices(fieldName, RealmFieldType.INTEGER);
        this.query.between(columnIndices, from, to);
        return this;
    }

    /**
     * Between condition
     * @param fieldName  The field to compare
     * @param from       Lowest value (inclusive)
     * @param to         Highest value (inclusive)
     * @return The query object
     * @throws java.lang.IllegalArgumentException One or more arguments do not match class or
     * field type
     * @throws java.lang.RuntimeException Any other error
     */
    public RealmQuery<E> between(String fieldName, double from, double to) {
        long columnIndices[] = getColumnIndices(fieldName, RealmFieldType.DOUBLE);
        this.query.between(columnIndices, from, to);
        return this;
    }

    /**
     * Between condition
     * @param fieldName  The field to compare
     * @param from       Lowest value (inclusive)
     * @param to         Highest value (inclusive)
     * @return The query object
     * @throws java.lang.IllegalArgumentException One or more arguments do not match class or
     * field type
     * @throws java.lang.RuntimeException Any other error
     */
    public RealmQuery<E> between(String fieldName, float from, float to) {
        long columnIndices[] = getColumnIndices(fieldName, RealmFieldType.FLOAT);
        this.query.between(columnIndices, from, to);
        return this;
    }

    /**
     * Between condition
     * @param fieldName  The field to compare
     * @param from       Lowest value (inclusive)
     * @param to         Highest value (inclusive)
     * @return The query object
     * @throws java.lang.IllegalArgumentException One or more arguments do not match class or
     * field type
     * @throws java.lang.RuntimeException Any other error
     */
    public RealmQuery<E> between(String fieldName, Date from, Date to) {
        long columnIndices[] = getColumnIndices(fieldName, RealmFieldType.DATE);
        this.query.between(columnIndices, from, to);
        return this;
    }


    // Contains

    /**
     * Condition that value of field contains the specified substring
     * @param fieldName  The field to compare
     * @param value      The substring
     * @return The query object
     * @throws java.lang.IllegalArgumentException One or more arguments do not match class or
     * field type
     * @throws java.lang.RuntimeException Any other error
     */
    public RealmQuery<E> contains(String fieldName, String value) {
        return contains(fieldName, value, Case.SENSITIVE);
    }

    /**
     * Condition that value of field contains the specified substring
     * @param fieldName  The field to compare
     * @param value      The substring
     * @param casing     How to handle casing. Setting this to {@link Case#INSENSITIVE} only works for English locale characters.
     * @return The query object
     * @throws java.lang.IllegalArgumentException One or more arguments do not match class or
     * field type
     * @throws java.lang.RuntimeException Any other error
     */
    public RealmQuery<E> contains(String fieldName, String value, Case casing) {
        long columnIndices[] = getColumnIndices(fieldName, RealmFieldType.STRING);
        this.query.contains(columnIndices, value, casing);
        return this;
    }

    /**
     * Condition that the value of field begins with the specified string
     * @param fieldName The field to compare
     * @param value     The string
     * @return The query object
     * @throws java.lang.IllegalArgumentException One or more arguments do not match class or
     * field type
     * @throws java.lang.RuntimeException Any other error
     */
    public RealmQuery<E> beginsWith(String fieldName, String value) {
        return beginsWith(fieldName, value, Case.SENSITIVE);
    }

    /**
     * Condition that the value of field begins with the specified substring
     * @param fieldName The field to compare
     * @param value     The substring
     * @param casing     How to handle casing. Setting this to {@link Case#INSENSITIVE} only works for English locale characters.
     * @return The query object
     * @throws java.lang.IllegalArgumentException One or more arguments do not match class or
     * field type
     * @throws java.lang.RuntimeException Any other error
     */
    public RealmQuery<E> beginsWith(String fieldName, String value, Case casing) {
        long columnIndices[] = getColumnIndices(fieldName, RealmFieldType.STRING);
        this.query.beginsWith(columnIndices, value, casing);
        return this;
    }

    /**
     * Condition that the value of field ends with the specified string
     * @param fieldName The field to compare
     * @param value     The string
     * @return The query object
     * @throws java.lang.IllegalArgumentException One or more arguments do not match class or
     * field type
     * @throws java.lang.RuntimeException Any other error
     */
    public RealmQuery<E> endsWith(String fieldName, String value) {
        return endsWith(fieldName, value, Case.SENSITIVE);
    }

    /**
     * Condition that the value of field ends with the specified substring
     * @param fieldName The field to compare
     * @param value     The substring
     * @param casing     How to handle casing. Setting this to {@link Case#INSENSITIVE} only works for English locale characters.
     * @return The query object
     * @throws java.lang.IllegalArgumentException One or more arguments do not match class or
     * field type
     * @throws java.lang.RuntimeException Any other error
     */
    public RealmQuery<E> endsWith(String fieldName, String value, Case casing) {
        long columnIndices[] = getColumnIndices(fieldName, RealmFieldType.STRING);
        this.query.endsWith(columnIndices, value, casing);
        return this;
    }

    // Grouping

    /**
     * Begin grouping of conditions ("left parenthesis"). A group must be closed with a
     * call to <code>endGroup()</code>.
     * @return The query object
     * @see #endGroup()
     */
    public RealmQuery<E> beginGroup() {
        this.query.group();
        return this;
    }

    /**
     * End grouping of conditions ("right parenthesis") which was opened by a call to
     * <code>beginGroup()</code>.
     * @return The query object
     * @see #beginGroup()
     */
    public RealmQuery<E> endGroup() {
        this.query.endGroup();
        return this;
    }

    /**
     * Logical-or two conditions
     * @return The query object
     */
    public RealmQuery<E> or() {
        this.query.or();
        return this;
    }

    /**
     * Negate condition.
     * @return The query object
     */
    public RealmQuery<E> not() {
        this.query.not();
        return this;
    }

    /**
     * Condition that find values that are considered "empty", i.e. an empty list, the 0-length string or byte array.
     *
     * @param fieldName The field to compare
     * @return The query object
     * @throws java.lang.IllegalArgumentException If the field name isn't valid or its type isn't either a RealmList,
     *                                            String or byte array.
     */
    public RealmQuery<E> isEmpty(String fieldName) {
        long columnIndices[] = getColumnIndices(fieldName, RealmFieldType.STRING, RealmFieldType.BINARY, RealmFieldType.LIST);
        this.query.isEmpty(columnIndices);
        return this;
    }

    // Aggregates

    // Sum

    /**
     * Calculate the sum of a given field.
     *
     * @param fieldName   the field to sum. Only number fields are supported.
     * @return            the sum. If no objects exist or they all have {@code null} as the value for the given field,
     *                    {@code 0} will be returned. When computing the sum, objects with {@code null} values are ignored.
     * @throws            java.lang.IllegalArgumentException if the field is not a number type.
     */
    public Number sum(String fieldName) {
        long columnIndex = columns.get(fieldName);
        switch (table.getColumnType(columnIndex)) {
            case INTEGER:
                return query.sumInt(columnIndex);
            case FLOAT:
                return query.sumFloat(columnIndex);
            case DOUBLE:
                return query.sumDouble(columnIndex);
            default:
                throw new IllegalArgumentException(String.format(TYPE_MISMATCH, fieldName, "int, float or double"));
        }
    }

    /**
     * Calculate the sum of a field
     * @param fieldName The field name
     * @return The sum
     * @throws java.lang.UnsupportedOperationException The query is not valid ("syntax error")
     * @deprecated Please use {@link #sum(String)} instead.
     */
    public long sumInt(String fieldName) {
        long columnIndex = columns.get(fieldName);
        return this.query.sumInt(columnIndex);
    }

    /**
     * Calculate the sum of a field
     * @param fieldName The field name
     * @return The sum
     * @throws java.lang.UnsupportedOperationException The query is not valid ("syntax error")
     * @deprecated Please use {@link #sum(String)} instead.
     */
    public double sumDouble(String fieldName) {
        long columnIndex = columns.get(fieldName);
        return this.query.sumDouble(columnIndex);
    }

    /**
     * Calculate the sum of a field
     * @param fieldName The field name
     * @return The sum
     * @throws java.lang.UnsupportedOperationException The query is not valid ("syntax error")
     * @deprecated Please use {@link #sum(String)} instead.
     */
    public double sumFloat(String fieldName) {
        long columnIndex = columns.get(fieldName);
        return this.query.sumFloat(columnIndex);
    }

    // Average

    /**
     * Returns the average of a given field.
     *
     * @param fieldName  the field to calculate average on. Only number fields are supported.
     * @return           The average for the given field amongst objects in query results. This
     *                   will be of type double for all types of number fields. If no objects exist or
     *                   they all have {@code null} as the value for the given field, {@code 0} will be returned.
     *                   When computing the average, objects with {@code null} values are ignored.
     * @throws           java.lang.IllegalArgumentException if the field is not a number type.
     */
    public double average(String fieldName) {
        long columnIndex = columns.get(fieldName);
        switch (table.getColumnType(columnIndex)) {
            case INTEGER:
                return query.averageInt(columnIndex);
            case DOUBLE:
                return query.averageDouble(columnIndex);
            case FLOAT:
                return query.averageFloat(columnIndex);
            default:
                throw new IllegalArgumentException(String.format(TYPE_MISMATCH, fieldName, "int, float or double"));
        }
    }

    /**
     * Calculate the average of a field
     * @param fieldName The field name
     * @return The average
     * @throws java.lang.UnsupportedOperationException The query is not valid ("syntax error")
     * @deprecated Please use {@link #average(String)} instead.
     */
    public double averageInt(String fieldName) {
        long columnIndex = columns.get(fieldName);
        return this.query.averageInt(columnIndex);
    }

    /**
     * Calculate the average of a field
     * @param fieldName The field name
     * @return The average
     * @throws java.lang.UnsupportedOperationException The query is not valid ("syntax error")
     * @deprecated Please use {@link #average(String)} instead.
     */
    public double averageDouble(String fieldName) {
        long columnIndex = columns.get(fieldName);
        return this.query.averageDouble(columnIndex);
    }

    /**
     * Calculate the average of a field
     * @param fieldName The field name
     * @return The average
     * @throws java.lang.UnsupportedOperationException The query is not valid ("syntax error")
     * @deprecated Please use {@link #average(String)} instead.
     */
    public double averageFloat(String fieldName) {
        long columnIndex = columns.get(fieldName);
        return this.query.averageFloat(columnIndex);
    }

    // Min

    /**
     * Find the minimum value of a field.
     *
     * @param fieldName   the field to look for a minimum on. Only number fields are supported.
     * @return            if no objects exist or they all have {@code null} as the value for the given
     *                    field, {@code null} will be returned. Otherwise the minimum value is returned.
     *                    When determining the minimum value, objects with {@code null} values are ignored.
     * @throws            java.lang.IllegalArgumentException if the field is not a number type.
     */
    public Number min(String fieldName) {
        realm.checkIfValid();
        long columnIndex = table.getColumnIndex(fieldName);
        switch (table.getColumnType(columnIndex)) {
            case INTEGER:
                return this.query.minimumInt(columnIndex);
            case FLOAT:
                return this.query.minimumFloat(columnIndex);
            case DOUBLE:
                return this.query.minimumDouble(columnIndex);
            default:
                throw new IllegalArgumentException(String.format(TYPE_MISMATCH, fieldName, "int, float or double"));
        }
    }

    /**
     * Find the minimum value of a field
     * @param fieldName  The field name
     * @return The minimum value
     * @throws java.lang.UnsupportedOperationException The query is not valid ("syntax error")
     * @throws java.lang.NullPointerException if no objects exist or they all have {@code null} as the value for the
     * given field.
     * @deprecated Please use {@link #min(String)} instead.
     */
    public long minimumInt(String fieldName) {
        long columnIndex = columns.get(fieldName);
        return this.query.minimumInt(columnIndex);
    }

    /**
     * Find the minimum value of a field
     * @param fieldName  The field name
     * @return The minimum value
     * @throws java.lang.UnsupportedOperationException The query is not valid ("syntax error")
     * @throws java.lang.NullPointerException if no objects exist or they all have {@code null} as the value for the
     * given field.
     * @deprecated Please use {@link #min(String)} instead.
     */
    public double minimumDouble(String fieldName) {
        long columnIndex = columns.get(fieldName);
        return this.query.minimumDouble(columnIndex);
    }

    /**
     * Find the minimum value of a field
     * @param fieldName  The field name
     * @return The minimum value
     * @throws java.lang.UnsupportedOperationException The query is not valid ("syntax error")
     * @throws java.lang.NullPointerException if no objects exist or they all have {@code null} as the value for the
     * given field.
     * @deprecated Please use {@link #min(String)} instead.
     */
    public float minimumFloat(String fieldName) {
        long columnIndex = columns.get(fieldName);
        return this.query.minimumFloat(columnIndex);
    }

    /**
     * Find the minimum value of a field
     * @param fieldName  The field name
     * @return           If no objects exist or they all have {@code null} as the value for the given
     *                   date field, {@code null} will be returned. Otherwise the minimum date is returned.
     *                   When determining the minimum date, objects with {@code null} values are ignored.
     * @throws java.lang.UnsupportedOperationException The query is not valid ("syntax error")
     */
    public Date minimumDate(String fieldName) {
        long columnIndex = columns.get(fieldName);
        return this.query.minimumDate(columnIndex);
    }

    // Max

    /**
     * Find the maximum value of a field.
     *
     * @param fieldName   the field to look for a maximum on. Only number fields are supported.
     * @return            if no objects exist or they all have {@code null} as the value for the given
     *                    field, {@code null} will be returned. Otherwise the maximum value is returned.
     *                    When determining the maximum value, objects with {@code null} values are ignored.
     * @throws            java.lang.IllegalArgumentException if the field is not a number type.
     */
    public Number max(String fieldName) {
        realm.checkIfValid();
        long columnIndex = table.getColumnIndex(fieldName);
        switch (table.getColumnType(columnIndex)) {
            case INTEGER:
                return this.query.maximumInt(columnIndex);
            case FLOAT:
                return this.query.maximumFloat(columnIndex);
            case DOUBLE:
                return this.query.maximumDouble(columnIndex);
            default:
                throw new IllegalArgumentException(String.format(TYPE_MISMATCH, fieldName, "int, float or double"));
        }
    }

    /**
     * Find the maximum value of a field
     * @param fieldName  The field name
     * @return The maximum value
     * @throws java.lang.UnsupportedOperationException The query is not valid ("syntax error")
     * @throws java.lang.NullPointerException if no objects exist or they all have {@code null} as the value for the
     * given field.
     * @deprecated Please use {@link #max(String)} instead.
     */
    public long maximumInt(String fieldName) {
        long columnIndex = columns.get(fieldName);
        return this.query.maximumInt(columnIndex);
    }

    /**
     * Find the maximum value of a field
     * @param fieldName  The field name
     * @return The maximum value
     * @throws java.lang.UnsupportedOperationException The query is not valid ("syntax error")
     * @throws java.lang.NullPointerException if no objects exist or they all have {@code null} as the value for the
     * given field.
     * @deprecated Please use {@link #max(String)} instead.
     */
    public double maximumDouble(String fieldName) {
        long columnIndex = columns.get(fieldName);
        return this.query.maximumDouble(columnIndex);
    }

    /**
     * Find the maximum value of a field
     * @param fieldName  The field name
     * @return The maximum value
     * @throws java.lang.UnsupportedOperationException The query is not valid ("syntax error")
     * @throws java.lang.NullPointerException if no objects exist or they all have {@code null} as the value for the
     * given field.
     * @deprecated Please use {@link #max(String)} instead.
     */
    public float maximumFloat(String fieldName) {
        long columnIndex = columns.get(fieldName);
        return this.query.maximumFloat(columnIndex);
    }

    /**
     * Find the maximum value of a field.
     * @param fieldName  the field name.
     * @return           if no objects exist or they all have {@code null} as the value for the given
     *                   date field, {@code null} will be returned. Otherwise the maximum date is returned.
     *                   When determining the maximum date, objects with {@code null} values are ignored.
     * @throws java.lang.UnsupportedOperationException the query is not valid ("syntax error").
     */
    public Date maximumDate(String fieldName) {
        long columnIndex = columns.get(fieldName);
        return this.query.maximumDate(columnIndex);
    }

    /**
     * Count the number of objects that fulfill the query conditions.
     *
     * @return The number of matching objects.
     * @throws java.lang.UnsupportedOperationException The query is not valid ("syntax error")
     */
    public long count() {
        return this.query.count();
    }

    RealmResults<E> distinctAsync(final long columnIndex) {
        checkQueryIsNotReused();
        final WeakReference<Handler> weakHandler = getWeakReferenceHandler();

        // handover the query (to be used by a worker thread)
        final long handoverQueryPointer = query.handoverQuery(realm.sharedGroupManager.getNativePointer());

        // save query arguments (for future update)
        argumentsHolder = new ArgumentsHolder(ArgumentsHolder.TYPE_DISTINCT);
        argumentsHolder.columnIndex = columnIndex;

        // we need to use the same configuration to open a background SharedGroup (i.e Realm)
        // to perform the query
        final RealmConfiguration realmConfiguration = realm.getConfiguration();

        // prepare an empty reference of the RealmResults, so we can return it immediately (promise)
        // then update it once the query completes in the background.
        RealmResults<E> realmResults = new RealmResults<E>(realm, query, clazz);
        final WeakReference<RealmResults<?>> weakRealmResults = new WeakReference<RealmResults<?>>(realmResults, realm.getReferenceQueue());
        realm.addAsyncRealmResults(weakRealmResults, this);

        final Future<Long> pendingQuery = Realm.asyncQueryExecutor.submit(new Callable<Long>() {
            @Override
            public Long call() throws Exception {
                if (!Thread.currentThread().isInterrupted()) {
                    SharedGroup sharedGroup = null;

                    try {
                        sharedGroup = new SharedGroup(realmConfiguration.getPath(),
                                SharedGroup.IMPLICIT_TRANSACTION,
                                realmConfiguration.getDurability(),
                                realmConfiguration.getEncryptionKey());

                        long handoverTableViewPointer = query.
                                findDistinctWithHandover(sharedGroup.getNativePointer(),
                                        sharedGroup.getNativeReplicationPointer(),
                                        handoverQueryPointer,
                                        columnIndex);

                        QueryUpdateTask.Result result = QueryUpdateTask.Result.newRealmResultsResponse();
                        result.updatedTableViews.put(weakRealmResults, handoverTableViewPointer);
                        result.versionID = sharedGroup.getVersion();
                        sendMessageToHandler(weakHandler, HandlerController.REALM_COMPLETED_ASYNC_QUERY, result);

                        return handoverTableViewPointer;
                    } catch (Exception e) {
                        RealmLog.e(e.getMessage());
                        sendMessageToHandler(weakHandler, HandlerController.REALM_ASYNC_BACKGROUND_EXCEPTION, new Error(e));

                    } finally {
                        if (null != sharedGroup) {
                            sharedGroup.close();
                        }
                    }
                } else {
                    TableQuery.nativeCloseQueryHandover(handoverQueryPointer);
                }

                return INVALID_NATIVE_POINTER;
            }
        });

        realmResults.setPendingQuery(pendingQuery);
        return realmResults;
    }

    /**
     * Find all objects that fulfill the query conditions.
     *
     * @return A {@link io.realm.RealmResults} containing objects. If no objects match the condition,
     * a list with zero objects is returned.
     * @see io.realm.RealmResults
     * @throws java.lang.RuntimeException Any other error
     */
    @SuppressWarnings("unchecked")
    public RealmResults<E> findAll() {
        checkQueryIsNotReused();
        if (isDynamicQuery()) {
            return (RealmResults<E>) RealmResults.createFromDynamicQuery(realm, query.findAll(), className);
        } else {
            return RealmResults.createFromQuery(realm, query.findAll(), clazz);
        }
    }

    /**
     * Find all objects that fulfill the query conditions and sorted by specific field name.
     * This method is only available from a Looper thread.
     *
     * @return immediately an empty {@link RealmResults}. Users need to register a listener
     * {@link io.realm.RealmResults#addChangeListener(RealmChangeListener)} to be notified
     * when the query completes.
     * @throws java.lang.RuntimeException Any other error
     * @see io.realm.RealmResults
     */
    public RealmResults<E> findAllAsync() {
        checkQueryIsNotReused();
        final WeakReference<Handler> weakHandler = getWeakReferenceHandler();

        // handover the query (to be used by a worker thread)
        final long handoverQueryPointer = query.handoverQuery(realm.sharedGroupManager.getNativePointer());

        // save query arguments (for future update)
        argumentsHolder = new ArgumentsHolder(ArgumentsHolder.TYPE_FIND_ALL);

        // we need to use the same configuration to open a background SharedGroup (i.e Realm)
        // to perform the query
        final RealmConfiguration realmConfiguration = realm.getConfiguration();

        // prepare an empty reference of the RealmResults, so we can return it immediately (promise)
        // then update it once the query completes in the background.
        RealmResults<E> realmResults = new RealmResults<E>(realm, query, clazz);
        final WeakReference<RealmResults<?>> weakRealmResults = new WeakReference<RealmResults<?>>(realmResults, realm.getReferenceQueue());
        realm.addAsyncRealmResults(weakRealmResults, this);

        final Future<Long> pendingQuery = Realm.asyncQueryExecutor.submit(new Callable<Long>() {
            @Override
            public Long call() throws Exception {
                if (!Thread.currentThread().isInterrupted()) {
                    SharedGroup sharedGroup = null;

                    try {
                        sharedGroup = new SharedGroup(realmConfiguration.getPath(),
                                SharedGroup.IMPLICIT_TRANSACTION,
                                realmConfiguration.getDurability(),
                                realmConfiguration.getEncryptionKey());

                        // Run the query & handover the table view for the caller thread
                        // Note: the handoverQueryPointer contains the versionID needed by the SG in order
                        // to import it.
                        long handoverTableViewPointer = query.findAllWithHandover(sharedGroup.getNativePointer(), sharedGroup.getNativeReplicationPointer(), handoverQueryPointer);

                        QueryUpdateTask.Result result = QueryUpdateTask.Result.newRealmResultsResponse();
                        result.updatedTableViews.put(weakRealmResults, handoverTableViewPointer);
                        result.versionID = sharedGroup.getVersion();
                        sendMessageToHandler(weakHandler, HandlerController.REALM_COMPLETED_ASYNC_QUERY, result);

                        return handoverTableViewPointer;

                    } catch (Exception e) {
                        RealmLog.e(e.getMessage());
                        sendMessageToHandler(weakHandler, HandlerController.REALM_ASYNC_BACKGROUND_EXCEPTION, new Error(e));

                    } finally {
                        if (null != sharedGroup) {
                            sharedGroup.close();
                        }
                    }
                } else {
                    TableQuery.nativeCloseQueryHandover(handoverQueryPointer);
                }

                return INVALID_NATIVE_POINTER;
            }
        });

        realmResults.setPendingQuery(pendingQuery);
        return realmResults;
    }

    /**
     * Find all objects that fulfill the query conditions and sorted by specific field name.
     * <p>
     * Sorting is currently limited to character sets in 'Latin Basic', 'Latin Supplement', 'Latin Extended A',
     * 'Latin Extended B' (UTF-8 range 0-591). For other character sets, sorting will have no effect.
     *
     * @param fieldName the field name to sort by.
     * @param sortOrder how to sort the results.
     * @return A {@link io.realm.RealmResults} containing objects. If no objects match the condition,
     * a list with zero objects is returned.
     * @throws java.lang.IllegalArgumentException if field name does not exist.
     */
    @SuppressWarnings("unchecked")
    public RealmResults<E> findAllSorted(String fieldName, Sort sortOrder) {
        checkQueryIsNotReused();
        TableView tableView = query.findAll();
        Long columnIndex = columns.get(fieldName);
        if (columnIndex == null || columnIndex < 0) {
            throw new IllegalArgumentException(String.format("Field name '%s' does not exist.", fieldName));
        }
        tableView.sort(columnIndex, sortOrder);

        if (isDynamicQuery()) {
            return (RealmResults<E>) RealmResults.createFromDynamicQuery(realm, tableView, className);
        } else {
            return RealmResults.createFromQuery(realm, tableView, clazz);
        }
    }

    /**
     * Similar to {@link #findAllSorted(String, Sort)} but runs asynchronously on a worker thread
     * (Need a Realm opened from a looper thread to work).
     *
     * @return immediately an empty {@link RealmResults}. Users need to register a listener
     * {@link io.realm.RealmResults#addChangeListener(RealmChangeListener)} to be notified
     * when the query completes.
     * @throws java.lang.IllegalArgumentException if field name does not exist.
     */
    public RealmResults<E> findAllSortedAsync(String fieldName, final Sort sortOrder) {
        checkQueryIsNotReused();
        final Long columnIndex = columns.get(fieldName);
        if (columnIndex == null || columnIndex < 0) {
            throw new IllegalArgumentException(String.format("Field name '%s' does not exist.", fieldName));
        }

        // capture the query arguments for future retries & update
        argumentsHolder = new ArgumentsHolder(ArgumentsHolder.TYPE_FIND_ALL_SORTED);
        argumentsHolder.sortOrder = sortOrder;
        argumentsHolder.columnIndex = columnIndex;

        final WeakReference<Handler> weakHandler = getWeakReferenceHandler();

        // handover the query (to be used by a worker thread)
        final long handoverQueryPointer = query.handoverQuery(realm.sharedGroupManager.getNativePointer());

        // we need to use the same configuration to open a background SharedGroup to perform the query
        final RealmConfiguration realmConfiguration = realm.getConfiguration();

        RealmResults<E> realmResults = new RealmResults<E>(realm, query, clazz);
        final WeakReference<RealmResults<?>> weakRealmResults = new WeakReference<RealmResults<?>>(realmResults, realm.getReferenceQueue());
        realm.addAsyncRealmResults(weakRealmResults, this);

        final Future<Long> pendingQuery = Realm.asyncQueryExecutor.submit(new Callable<Long>() {
            @Override
            public Long call() throws Exception {
                if (!Thread.currentThread().isInterrupted()) {
                    SharedGroup sharedGroup = null;

                    try {
                        sharedGroup = new SharedGroup(realmConfiguration.getPath(),
                                SharedGroup.IMPLICIT_TRANSACTION,
                                realmConfiguration.getDurability(),
                                realmConfiguration.getEncryptionKey());

                        // run the query & handover the table view for the caller thread
                        long handoverTableViewPointer = query.findAllSortedWithHandover(sharedGroup.getNativePointer(),
                                sharedGroup.getNativeReplicationPointer(), handoverQueryPointer, columnIndex, sortOrder);

                        QueryUpdateTask.Result result = QueryUpdateTask.Result.newRealmResultsResponse();
                        result.updatedTableViews.put(weakRealmResults, handoverTableViewPointer);
                        result.versionID = sharedGroup.getVersion();
                        sendMessageToHandler(weakHandler, HandlerController.REALM_COMPLETED_ASYNC_QUERY, result);

                        return handoverTableViewPointer;
                    } catch (Exception e) {
                        RealmLog.e(e.getMessage());
                        sendMessageToHandler(weakHandler, HandlerController.REALM_ASYNC_BACKGROUND_EXCEPTION, new Error(e));

                    } finally {
                        if (sharedGroup != null) {
                            sharedGroup.close();
                        }
                    }
                } else {
                    TableQuery.nativeCloseQueryHandover(handoverQueryPointer);
                }

                return INVALID_NATIVE_POINTER;
            }
        });
        realmResults.setPendingQuery(pendingQuery);
        return realmResults;
    }


    /**
     * Find all objects that fulfill the query conditions and sorted by specific field name in
     * ascending order.
     *
     * Sorting is currently limited to character sets in 'Latin Basic', 'Latin Supplement', 'Latin Extended A',
     * 'Latin Extended B' (UTF-8 range 0-591). For other character sets, sorting will have no effect.
     *
     * @param fieldName the field name to sort by.
     * @return A {@link io.realm.RealmResults} containing objects. If no objects match the condition,
     * a list with zero objects is returned.
     * @throws java.lang.IllegalArgumentException if field name does not exist.
     */
    public RealmResults<E> findAllSorted(String fieldName) {
        return findAllSorted(fieldName, Sort.ASCENDING);
    }

    /**
     * Similar to {@link #findAllSorted(String)} but runs asynchronously on a worker thread
     * This method is only available from a Looper thread.
     *
     * @return immediately an empty {@link RealmResults}. Users need to register a listener
     * {@link io.realm.RealmResults#addChangeListener(RealmChangeListener)} to be notified
     * when the query completes.
     * @throws java.lang.IllegalArgumentException if field name does not exist.
     */
    public RealmResults<E> findAllSortedAsync(String fieldName) {
        return findAllSortedAsync(fieldName, Sort.ASCENDING);
    }

    /**
     * Find all objects that fulfill the query conditions and sorted by specific field names.
     * <p>
     * Sorting is currently limited to character sets in 'Latin Basic', 'Latin Supplement', 'Latin Extended A',
     * 'Latin Extended B' (UTF-8 range 0-591). For other character sets, sorting will have no effect.
     *
     * @param fieldNames an array of field names to sort by.
     * @param sortOrders how to sort the field names.
     * @return A {@link io.realm.RealmResults} containing objects. If no objects match the condition,
     * a list with zero objects is returned.
     * @throws java.lang.IllegalArgumentException if a field name does not exist.
     */
    @SuppressWarnings("unchecked")
    public RealmResults<E> findAllSorted(String fieldNames[], Sort sortOrders[]) {
        checkSortParameters(fieldNames, sortOrders);

        if (fieldNames.length == 1 && sortOrders.length == 1) {
            return findAllSorted(fieldNames[0], sortOrders[0]);
        } else {
            TableView tableView = query.findAll();
            List<Long> columnIndices = new ArrayList<Long>();
            for (int i = 0; i < fieldNames.length; i++) {
                String fieldName = fieldNames[i];
                Long columnIndex = columns.get(fieldName);
                if (columnIndex == null || columnIndex < 0) {
                    throw new IllegalArgumentException(String.format("Field name '%s' does not exist.", fieldName));
                }
                columnIndices.add(columnIndex);
            }
            tableView.sort(columnIndices, sortOrders);

            if (isDynamicQuery()) {
                return (RealmResults<E>) RealmResults.createFromDynamicQuery(realm, tableView, className);
            } else {
                return RealmResults.createFromQuery(realm, tableView, clazz);
            }
        }
    }

    private boolean isDynamicQuery() {
        return className != null;
    }

    /**
     * Similar to {@link #findAllSorted(String[], Sort[])} but runs asynchronously
     * from a worker thread.
     * This method is only available from a Looper thread.
     *
     * @return immediately an empty {@link RealmResults}. Users need to register a listener
     * {@link io.realm.RealmResults#addChangeListener(RealmChangeListener)} to be notified
     * when the query completes.
     * @throws java.lang.RuntimeException Any other error
     * @see io.realm.RealmResults
     */
    public RealmResults<E> findAllSortedAsync(String fieldNames[], final Sort[] sortOrders) {
        checkQueryIsNotReused();
        checkSortParameters(fieldNames, sortOrders);

        if (fieldNames.length == 1 && sortOrders.length == 1) {
            return findAllSortedAsync(fieldNames[0], sortOrders[0]);

        } else {
            final WeakReference<Handler> weakHandler = getWeakReferenceHandler();

            // Handover the query (to be used by a worker thread)
            final long handoverQueryPointer = query.handoverQuery(realm.sharedGroupManager.getNativePointer());

            // We need to use the same configuration to open a background SharedGroup to perform the query
            final RealmConfiguration realmConfiguration = realm.getConfiguration();

            final long indices[] = new long[fieldNames.length];
            for (int i = 0; i < fieldNames.length; i++) {
                String fieldName = fieldNames[i];
                Long columnIndex = columns.get(fieldName);
                if (columnIndex == null || columnIndex < 0) {
                    throw new IllegalArgumentException(String.format("Field name '%s' does not exist.", fieldName));
                }
                indices[i] = columnIndex;
            }

            // capture the query arguments for future retries & update
            argumentsHolder = new ArgumentsHolder(ArgumentsHolder.TYPE_FIND_ALL_MULTI_SORTED);
            argumentsHolder.sortOrders = sortOrders;
            argumentsHolder.columnIndices = indices;

            // prepare the promise result
            RealmResults<E> realmResults = new RealmResults<E>(realm, query, clazz);
            final WeakReference<RealmResults<?>> weakRealmResults = new WeakReference<RealmResults<?>>(realmResults, realm.getReferenceQueue());
            realm.addAsyncRealmResults(weakRealmResults, this);

            final Future<Long> pendingQuery = Realm.asyncQueryExecutor.submit(new Callable<Long>() {
                @Override
                public Long call() throws Exception {
                    if (!Thread.currentThread().isInterrupted()) {
                        SharedGroup sharedGroup = null;

                        try {
                            sharedGroup = new SharedGroup(realmConfiguration.getPath(),
                                    SharedGroup.IMPLICIT_TRANSACTION,
                                    realmConfiguration.getDurability(),
                                    realmConfiguration.getEncryptionKey());

                            // run the query & handover the table view for the caller thread
                            long handoverTableViewPointer = query.findAllMultiSortedWithHandover(sharedGroup.getNativePointer(),
                                    sharedGroup.getNativeReplicationPointer(), handoverQueryPointer, indices, sortOrders);

                            QueryUpdateTask.Result result = QueryUpdateTask.Result.newRealmResultsResponse();
                            result.updatedTableViews.put(weakRealmResults, handoverTableViewPointer);
                            result.versionID = sharedGroup.getVersion();
                            sendMessageToHandler(weakHandler, HandlerController.REALM_COMPLETED_ASYNC_QUERY, result);

                            return handoverTableViewPointer;
                        } catch (Exception e) {
                            RealmLog.e(e.getMessage());
                            sendMessageToHandler(weakHandler, HandlerController.REALM_ASYNC_BACKGROUND_EXCEPTION, new Error(e));

                        } finally {
                            if (sharedGroup != null) {
                                sharedGroup.close();
                            }
                        }
                    } else {
                        TableQuery.nativeCloseQueryHandover(handoverQueryPointer);
                    }

                    return INVALID_NATIVE_POINTER;
                }
            });

            realmResults.setPendingQuery(pendingQuery);
            return realmResults;
        }
    }

    /**
     * Find all objects that fulfill the query conditions and sorted by specific field names in
     * ascending order.
     *
     * Sorting is currently limited to character sets in 'Latin Basic', 'Latin Supplement', 'Latin Extended A',
     * 'Latin Extended B' (UTF-8 range 0-591). For other character sets, sorting will have no effect.
     *
     * @param fieldName1 first field name
     * @param sortOrder1 sort order for first field
     * @param fieldName2 second field name
     * @param sortOrder2 sort order for second field
     * @return A {@link io.realm.RealmResults} containing objects. If no objects match the condition,
     * a list with zero objects is returned.
     * @throws java.lang.IllegalArgumentException if a field name does not exist.
     */
    public RealmResults<E> findAllSorted(String fieldName1, Sort sortOrder1,
                                   String fieldName2, Sort sortOrder2) {
        return findAllSorted(new String[]{fieldName1, fieldName2}, new Sort[]{sortOrder1, sortOrder2});
    }

    /**
     * Similar to {@link #findAllSorted(String, Sort, String, Sort)} but runs asynchronously on a worker thread
     * This method is only available from a Looper thread.
     *
     * @return immediately an empty {@link RealmResults}. Users need to register a listener
     * {@link io.realm.RealmResults#addChangeListener(RealmChangeListener)} to be notified
     * when the query completes.
     * @throws java.lang.IllegalArgumentException if a field name does not exist.
     */
    public RealmResults<E> findAllSortedAsync(String fieldName1, Sort sortOrder1,
                                              String fieldName2, Sort sortOrder2) {
        return findAllSortedAsync(new String[]{fieldName1, fieldName2}, new Sort[]{sortOrder1, sortOrder2});
    }

    /**
     * Find all objects that fulfill the query conditions and sorted by specific field names in
     * ascending order.
     *
     * Sorting is currently limited to character sets in 'Latin Basic', 'Latin Supplement', 'Latin Extended A',
     * 'Latin Extended B' (UTF-8 range 0-591). For other character sets, sorting will have no effect.
     *
     * @param fieldName1 first field name
     * @param sortOrder1 sort order for first field
     * @param fieldName2 second field name
     * @param sortOrder2 sort order for second field
     * @param fieldName3 third field names
     * @param sortOrder3 sort order for third field
     * @return A {@link io.realm.RealmResults} containing objects. If no objects match the condition,
     * a list with zero objects is returned.
     * @throws java.lang.IllegalArgumentException if a field name does not exist.
     */
    public RealmResults<E> findAllSorted(String fieldName1, Sort sortOrder1,
                                   String fieldName2, Sort sortOrder2,
                                   String fieldName3, Sort sortOrder3) {
        return findAllSorted(new String[]{fieldName1, fieldName2, fieldName3},
                new Sort[]{sortOrder1, sortOrder2, sortOrder3});
    }

    /**
     * Similar to {@link #findAllSorted(String, Sort, String, Sort, String, Sort)} but
     * runs asynchronously on a worker thread.
     * This method is only available from a Looper thread.
     *
     * @return immediately an empty {@link RealmResults}. Users need to register a listener
     * {@link io.realm.RealmResults#addChangeListener(RealmChangeListener)} to be notified
     * when the query completes.
     * @throws java.lang.IllegalArgumentException if a field name does not exist.
     */
    public RealmResults<E> findAllSortedAsync(String fieldName1, Sort sortOrder1,
                                              String fieldName2, Sort sortOrder2,
                                              String fieldName3, Sort sortOrder3) {
        return findAllSortedAsync(new String[]{fieldName1, fieldName2, fieldName3},
                new Sort[]{sortOrder1, sortOrder2, sortOrder3});
    }

    /**
     * Find the first object that fulfills the query conditions.
     *
     * @return The object found or {@code null} if no object matches the query conditions.
     * @see io.realm.RealmObject
     * @throws java.lang.RuntimeException Any other error.
     */
    public E findFirst() {
        checkQueryIsNotReused();
        long rowIndex = this.query.find();
        if (rowIndex >= 0) {
            return realm.get(clazz, className, (view != null) ? view.getTargetRowIndex(rowIndex) : rowIndex);
        } else {
            return null;
        }
    }

    // FIXME Replace with Schema when it is available
    private static class DynamicColumnMap implements Map<String, Long> {
        private final Table table;

        public DynamicColumnMap(Table table) {
            this.table = table;
        }

        @Override
        public Long get(Object key) {
            return table.getColumnIndex((String) key);
        }

        @Override
        public void clear() {
            throw new UnsupportedOperationException();
        }

        @Override
        public boolean containsKey(Object key) {
            throw new UnsupportedOperationException();
        }

        @Override
        public boolean containsValue(Object value) {
            throw new UnsupportedOperationException();
        }

        @Override
        public Set<Entry<String, Long>> entrySet() {
            throw new UnsupportedOperationException();
        }

        @Override
        public boolean isEmpty() {
            throw new UnsupportedOperationException();
        }

        @Override
        public Set<String> keySet() {
            throw new UnsupportedOperationException();
        }

        @Override
        public Long put(String key, Long value) {
            throw new UnsupportedOperationException();
        }

        @Override
        public void putAll(Map<? extends String, ? extends Long> map) {
            throw new UnsupportedOperationException();
        }

        @Override
        public Long remove(Object key) {
            throw new UnsupportedOperationException();
        }

        @Override
        public int size() {
            throw new UnsupportedOperationException();
        }

        @Override
        public Collection<Long> values() {
            throw new UnsupportedOperationException();
        }
    }

    /**
     * Similar to {@link #findFirst()} but runs asynchronously on a worker thread
     * This method is only available from a Looper thread.
     *
     * @return immediately an empty {@link RealmObject}. Users need to register a listener
     * {@link io.realm.RealmObject#addChangeListener} to be notified when the query completes.
     */
    public E findFirstAsync() {
        checkQueryIsNotReused();
        final WeakReference<Handler> weakHandler = getWeakReferenceHandler();

        // handover the query (to be used by a worker thread)
        final long handoverQueryPointer = query.handoverQuery(realm.sharedGroupManager.getNativePointer());

        // save query arguments (for future update)
        argumentsHolder = new ArgumentsHolder(ArgumentsHolder.TYPE_FIND_FIRST);

        final RealmConfiguration realmConfiguration = realm.getConfiguration();

        // prepare an empty reference of the RealmObject, so we can return it immediately (promise)
        // then update it once the query complete in the background.
        final E result = realm.getConfiguration().getSchemaMediator().newInstance(clazz, realm.getColumnInfo(clazz));
        final WeakReference<RealmObject> realmObjectWeakReference = new WeakReference<RealmObject>(result);
        realm.addAsyncRealmObject(realmObjectWeakReference, this);
        result.realm = realm;
        result.row = Row.EMPTY_ROW;

        final Future<Long> pendingQuery = Realm.asyncQueryExecutor.submit(new Callable<Long>() {
            @Override
            public Long call() throws Exception {
                if (!Thread.currentThread().isInterrupted()) {
                    SharedGroup sharedGroup = null;

                    try {
                        sharedGroup = new SharedGroup(realmConfiguration.getPath(),
                                SharedGroup.IMPLICIT_TRANSACTION,
                                realmConfiguration.getDurability(),
                                realmConfiguration.getEncryptionKey());

                        long handoverTableViewPointer = query.findWithHandover(sharedGroup.getNativePointer(),
                                sharedGroup.getNativeReplicationPointer(), handoverQueryPointer);

                        QueryUpdateTask.Result result = QueryUpdateTask.Result.newRealmObjectResponse();
                        result.updatedRow.put(realmObjectWeakReference, handoverTableViewPointer);
                        result.versionID = sharedGroup.getVersion();
                        sendMessageToHandler(weakHandler, HandlerController.REALM_COMPLETED_ASYNC_FIND_FIRST, result);

                        return handoverTableViewPointer;

                    } catch (Exception e) {
                        RealmLog.e(e.getMessage());
                        // handler can't throw a checked exception need to wrap it into unchecked Exception
                        sendMessageToHandler(weakHandler, HandlerController.REALM_COMPLETED_ASYNC_FIND_FIRST, new Error(e));

                    } finally {
                        if (null != sharedGroup) {
                            sharedGroup.close();
                        }
                    }
                } else {
                    TableQuery.nativeCloseQueryHandover(handoverQueryPointer);
                }

                return INVALID_NATIVE_POINTER;
            }
        });
        result.setPendingQuery(pendingQuery);

        return result;
    }

    private void checkSortParameters(String fieldNames[], final Sort[] sortOrders) {
        if (fieldNames == null) {
            throw new IllegalArgumentException("fieldNames cannot be 'null'.");
        } else if (sortOrders == null) {
            throw new IllegalArgumentException("sortOrders cannot be 'null'.");
        } else if (fieldNames.length == 0) {
            throw new IllegalArgumentException("At least one field name must be specified.");
        } else if (fieldNames.length != sortOrders.length) {
            throw new IllegalArgumentException(String.format("Number of field names (%d) and sort orders (%d) does not match.", fieldNames.length, sortOrders.length));
        }
    }

    private WeakReference<Handler> getWeakReferenceHandler() {
        if (realm.handler == null) {
            throw new IllegalStateException("Your Realm is opened from a thread without a Looper." +
                    " Async queries need a Handler to send results of your query");
        }
        return new WeakReference<Handler>(realm.handler); // use caller Realm's Looper
    }

    private void sendMessageToHandler(WeakReference<Handler> weakHandler, int what, Object obj) {
        Handler handler = weakHandler.get();
        if (handler != null && handler.getLooper().getThread().isAlive()) {
            handler.obtainMessage(what, obj).sendToTarget();
        }
    }

    // We need to prevent the user from using the query again (mostly for async)
    // Ex: if the first query fail with findFirstAsync, if the user reuse the same RealmQuery
    //     with findAllSorted, argumentsHolder of the first query will be overridden,
    //     which cause any retry to use the findAllSorted argumentsHolder.
    private void checkQueryIsNotReused() {
        if (argumentsHolder != null) {
            throw new IllegalStateException("This RealmQuery is already used by a find* query, please create a new query");
        }
    }

    public ArgumentsHolder getArgument() {
        return argumentsHolder;
    }

    /**
     * export & handover the query to be used by a worker thread
     *
     * @return the exported handover pointer for this RealmQuery
     */
    long handoverQueryPointer() {
        return query.handoverQuery(realm.sharedGroupManager.getNativePointer());
    }
}<|MERGE_RESOLUTION|>--- conflicted
+++ resolved
@@ -146,13 +146,8 @@
         this.clazz = clazz;
         this.table = realm.getTable(clazz);
         this.view = null;
-<<<<<<< HEAD
         this.query = queryResults.getTable().where();
-        this.columns = realm.columnIndices.getClassFields(clazz);
-=======
-        this.query = realmResults.getTable().where();
         this.columns = realm.columnIndices.getColumnInfo(clazz).getIndicesMap();
->>>>>>> d1c3ad2c
     }
 
     private RealmQuery(BaseRealm realm, LinkView view, Class<E> clazz) {
