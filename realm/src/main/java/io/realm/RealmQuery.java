--- conflicted
+++ resolved
@@ -220,15 +220,9 @@
      * @throws java.lang.RuntimeException Any other error
 
      */
-<<<<<<< HEAD
-    public RealmQuery<E> equalTo(String fieldName, String value, boolean caseSensitive) {
+    public RealmQuery<E> equalTo(String fieldName, String value, Case casing) {
         long columnIndices[] = getColumnIndices(fieldName, RealmFieldType.STRING);
-        this.query.equalTo(columnIndices, value, caseSensitive);
-=======
-    public RealmQuery<E> equalTo(String fieldName, String value, Case casing) {
-        long columnIndices[] = getColumnIndices(fieldName, ColumnType.STRING);
         this.query.equalTo(columnIndices, value, casing);
->>>>>>> 571f14ed
         return this;
     }
 
@@ -347,15 +341,9 @@
      * field type
      * @throws java.lang.RuntimeException Any other error
      */
-<<<<<<< HEAD
-    public RealmQuery<E> notEqualTo(String fieldName, String value, boolean caseSensitive) {
+    public RealmQuery<E> notEqualTo(String fieldName, String value, Case casing) {
         long columnIndices[] = getColumnIndices(fieldName, RealmFieldType.STRING);
-        if (columnIndices.length > 1 && !caseSensitive) {
-=======
-    public RealmQuery<E> notEqualTo(String fieldName, String value, Case casing) {
-        long columnIndices[] = getColumnIndices(fieldName, ColumnType.STRING);
         if (columnIndices.length > 1 && !casing.getValue()) {
->>>>>>> 571f14ed
             throw new IllegalArgumentException("Link queries cannot be case insensitive - coming soon.");
         }
         this.query.notEqualTo(columnIndices, value, casing);
@@ -864,15 +852,9 @@
      * field type
      * @throws java.lang.RuntimeException Any other error
      */
-<<<<<<< HEAD
-    public RealmQuery<E> contains(String fieldName, String value, boolean caseSensitive) {
+    public RealmQuery<E> contains(String fieldName, String value, Case casing) {
         long columnIndices[] = getColumnIndices(fieldName, RealmFieldType.STRING);
-        this.query.contains(columnIndices, value, caseSensitive);
-=======
-    public RealmQuery<E> contains(String fieldName, String value, Case casing) {
-        long columnIndices[] = getColumnIndices(fieldName, ColumnType.STRING);
         this.query.contains(columnIndices, value, casing);
->>>>>>> 571f14ed
         return this;
     }
 
@@ -899,15 +881,9 @@
      * field type
      * @throws java.lang.RuntimeException Any other error
      */
-<<<<<<< HEAD
-    public RealmQuery<E> beginsWith(String fieldName, String value, boolean caseSensitive) {
+    public RealmQuery<E> beginsWith(String fieldName, String value, Case casing) {
         long columnIndices[] = getColumnIndices(fieldName, RealmFieldType.STRING);
-        this.query.beginsWith(columnIndices, value, caseSensitive);
-=======
-    public RealmQuery<E> beginsWith(String fieldName, String value, Case casing) {
-        long columnIndices[] = getColumnIndices(fieldName, ColumnType.STRING);
         this.query.beginsWith(columnIndices, value, casing);
->>>>>>> 571f14ed
         return this;
     }
 
@@ -934,15 +910,9 @@
      * field type
      * @throws java.lang.RuntimeException Any other error
      */
-<<<<<<< HEAD
-    public RealmQuery<E> endsWith(String fieldName, String value, boolean caseSensitive) {
+    public RealmQuery<E> endsWith(String fieldName, String value, Case casing) {
         long columnIndices[] = getColumnIndices(fieldName, RealmFieldType.STRING);
-        this.query.endsWith(columnIndices, value, caseSensitive);
-=======
-    public RealmQuery<E> endsWith(String fieldName, String value, Case casing) {
-        long columnIndices[] = getColumnIndices(fieldName, ColumnType.STRING);
         this.query.endsWith(columnIndices, value, casing);
->>>>>>> 571f14ed
         return this;
     }
 
