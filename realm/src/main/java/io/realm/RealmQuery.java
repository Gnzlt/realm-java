--- conflicted
+++ resolved
@@ -28,11 +28,7 @@
 import java.util.concurrent.Callable;
 import java.util.concurrent.Future;
 
-<<<<<<< HEAD
-=======
 import io.realm.annotations.Required;
-import io.realm.internal.ColumnType;
->>>>>>> c8ba861c
 import io.realm.internal.LinkView;
 import io.realm.internal.Row;
 import io.realm.internal.SharedGroup;
@@ -74,15 +70,9 @@
     private static final String LINK_NOT_SUPPORTED_METHOD = "'%s' is not supported for link queries";
     private static final String TYPE_MISMATCH = "Field '%s': type mismatch - %s expected.";
 
-<<<<<<< HEAD
-=======
-    public static final boolean CASE_SENSITIVE = true;
-    public static final boolean CASE_INSENSITIVE = false;
-
     private final static Long INVALID_NATIVE_POINTER = 0L;
     private ArgumentsHolder argumentsHolder;
 
->>>>>>> c8ba861c
     /**
      * Creating a RealmQuery instance.
      *
@@ -1578,12 +1568,8 @@
      * a list with zero objects is returned.
      * @throws java.lang.IllegalArgumentException if field name does not exist.
      */
-<<<<<<< HEAD
     public RealmResults<E> findAllSorted(String fieldName, Sort sortOrder) {
-=======
-    public RealmResults<E> findAllSorted(String fieldName, boolean sortAscending) {
         checkQueryIsNotReused();
->>>>>>> c8ba861c
         TableView tableView = query.findAll();
         Long columnIndex = columns.get(fieldName);
         if (columnIndex == null || columnIndex < 0) {
@@ -1594,7 +1580,7 @@
     }
 
     /**
-     * Similar to {@link #findAllSorted(String, boolean)} but runs asynchronously on a worker thread
+     * Similar to {@link #findAllSorted(String, Sort)} but runs asynchronously on a worker thread
      * (Need a Realm opened from a looper thread to work).
      *
      * @return immediately an empty {@link RealmResults}. Users need to register a listener
@@ -1602,9 +1588,8 @@
      * when the query completes.
      * @throws java.lang.IllegalArgumentException if field name does not exist.
      */
-    public RealmResults<E> findAllSortedAsync(String fieldName, boolean sortAscending) {
+    public RealmResults<E> findAllSortedAsync(String fieldName, final Sort sortOrder) {
         checkQueryIsNotReused();
-        final TableView.Order order = sortAscending ? TableView.Order.ascending : TableView.Order.descending;
         final Long columnIndex = columns.get(fieldName);
         if (columnIndex == null || columnIndex < 0) {
             throw new IllegalArgumentException(String.format("Field name '%s' does not exist.", fieldName));
@@ -1612,7 +1597,7 @@
 
         // capture the query arguments for future retries & update
         argumentsHolder = new ArgumentsHolder(ArgumentsHolder.TYPE_FIND_ALL_SORTED);
-        argumentsHolder.ascending = sortAscending;
+        argumentsHolder.sortOrder = sortOrder;
         argumentsHolder.columnIndex = columnIndex;
 
         final WeakReference<Handler> weakHandler = getWeakReferenceHandler();
@@ -1640,7 +1625,8 @@
                                 realmConfiguration.getEncryptionKey());
 
                         // run the query & handover the table view for the caller thread
-                        long handoverTableViewPointer = query.findAllSortedWithHandover(sharedGroup.getNativePointer(), sharedGroup.getNativeReplicationPointer(), handoverQueryPointer, columnIndex, (order == TableView.Order.ascending));
+                        long handoverTableViewPointer = query.findAllSortedWithHandover(sharedGroup.getNativePointer(),
+                                sharedGroup.getNativeReplicationPointer(), handoverQueryPointer, columnIndex, sortOrder);
 
                         QueryUpdateTask.Result result = QueryUpdateTask.Result.newRealmResultsResponse();
                         result.updatedTableViews.put(weakRealmResults, handoverTableViewPointer);
@@ -1699,7 +1685,7 @@
      * @throws java.lang.IllegalArgumentException if field name does not exist.
      */
     public RealmResults<E> findAllSortedAsync(String fieldName) {
-        return findAllSortedAsync(fieldName, true);
+        return findAllSortedAsync(fieldName, Sort.ASCENDING);
     }
 
     /**
@@ -1714,21 +1700,8 @@
      * a list with zero objects is returned.
      * @throws java.lang.IllegalArgumentException if a field name does not exist.
      */
-<<<<<<< HEAD
     public RealmResults<E> findAllSorted(String fieldNames[], Sort sortOrders[]) {
-        if (fieldNames == null) {
-            throw new IllegalArgumentException("fieldNames cannot be 'null'.");
-        } else if (sortOrders == null) {
-            throw new IllegalArgumentException("sortOrders cannot be 'null'.");
-        } else if (fieldNames.length == 0) {
-            throw new IllegalArgumentException("At least one field name must be specified.");
-        } else if (fieldNames.length != sortOrders.length) {
-            throw new IllegalArgumentException(String.format("Number of field names (%d) and sort orders (%d) does not match.", fieldNames.length, sortOrders.length));
-        }
-=======
-    public RealmResults<E> findAllSorted(String fieldNames[], boolean sortAscending[]) {
-        checkSortParameters(fieldNames, sortAscending);
->>>>>>> c8ba861c
+        checkSortParameters(fieldNames, sortOrders);
 
         if (fieldNames.length == 1 && sortOrders.length == 1) {
             return findAllSorted(fieldNames[0], sortOrders[0]);
@@ -1749,7 +1722,7 @@
     }
 
     /**
-     * Similar to {@link #findAllSorted(String[], boolean[])} but runs asynchronously
+     * Similar to {@link #findAllSorted(String[], Sort[])} but runs asynchronously
      * from a worker thread.
      * This method is only available from a Looper thread.
      *
@@ -1759,12 +1732,12 @@
      * @throws java.lang.RuntimeException Any other error
      * @see io.realm.RealmResults
      */
-    public RealmResults<E> findAllSortedAsync(String fieldNames[], final boolean[] sortAscending) {
+    public RealmResults<E> findAllSortedAsync(String fieldNames[], final Sort[] sortOrders) {
         checkQueryIsNotReused();
-        checkSortParameters(fieldNames, sortAscending);
-
-        if (fieldNames.length == 1 && sortAscending.length == 1) {
-            return findAllSortedAsync(fieldNames[0], sortAscending[0]);
+        checkSortParameters(fieldNames, sortOrders);
+
+        if (fieldNames.length == 1 && sortOrders.length == 1) {
+            return findAllSortedAsync(fieldNames[0], sortOrders[0]);
 
         } else {
             final WeakReference<Handler> weakHandler = getWeakReferenceHandler();
@@ -1787,7 +1760,7 @@
 
             // capture the query arguments for future retries & update
             argumentsHolder = new ArgumentsHolder(ArgumentsHolder.TYPE_FIND_ALL_MULTI_SORTED);
-            argumentsHolder.ascendings = sortAscending;
+            argumentsHolder.sortOrders = sortOrders;
             argumentsHolder.columnIndices = indices;
 
             // prepare the promise result
@@ -1809,7 +1782,7 @@
 
                             // run the query & handover the table view for the caller thread
                             long handoverTableViewPointer = query.findAllMultiSortedWithHandover(sharedGroup.getNativePointer(),
-                                    sharedGroup.getNativeReplicationPointer(), handoverQueryPointer, indices, sortAscending);
+                                    sharedGroup.getNativeReplicationPointer(), handoverQueryPointer, indices, sortOrders);
 
                             QueryUpdateTask.Result result = QueryUpdateTask.Result.newRealmResultsResponse();
                             result.updatedTableViews.put(weakRealmResults, handoverTableViewPointer);
@@ -1860,11 +1833,11 @@
      */
     public RealmResults<E> findAllSorted(String fieldName1, Sort sortOrder1,
                                    String fieldName2, Sort sortOrder2) {
-        return findAllSorted(new String[] {fieldName1, fieldName2}, new Sort[] {sortOrder1, sortOrder2});
-    }
-
-    /**
-     * Similar to {@link #findAllSorted(String, boolean, String, boolean)} but runs asynchronously on a worker thread
+        return findAllSorted(new String[]{fieldName1, fieldName2}, new Sort[]{sortOrder1, sortOrder2});
+    }
+
+    /**
+     * Similar to {@link #findAllSorted(String, Sort, String, Sort)} but runs asynchronously on a worker thread
      * This method is only available from a Looper thread.
      *
      * @return immediately an empty {@link RealmResults}. Users need to register a listener
@@ -1872,9 +1845,9 @@
      * when the query completes.
      * @throws java.lang.IllegalArgumentException if a field name does not exist.
      */
-    public RealmResults<E> findAllSortedAsync(String fieldName1, boolean sortAscending1,
-                                              String fieldName2, boolean sortAscending2) {
-        return findAllSortedAsync(new String[]{fieldName1, fieldName2}, new boolean[]{sortAscending1, sortAscending2});
+    public RealmResults<E> findAllSortedAsync(String fieldName1, Sort sortOrder1,
+                                              String fieldName2, Sort sortOrder2) {
+        return findAllSortedAsync(new String[]{fieldName1, fieldName2}, new Sort[]{sortOrder1, sortOrder2});
     }
 
     /**
@@ -1897,12 +1870,12 @@
     public RealmResults<E> findAllSorted(String fieldName1, Sort sortOrder1,
                                    String fieldName2, Sort sortOrder2,
                                    String fieldName3, Sort sortOrder3) {
-        return findAllSorted(new String[] {fieldName1, fieldName2, fieldName3},
-                new Sort[] {sortOrder1, sortOrder2, sortOrder3});
-    }
-
-    /**
-     * Similar to {@link #findAllSorted(String, boolean, String, boolean, String, boolean)} but
+        return findAllSorted(new String[]{fieldName1, fieldName2, fieldName3},
+                new Sort[]{sortOrder1, sortOrder2, sortOrder3});
+    }
+
+    /**
+     * Similar to {@link #findAllSorted(String, Sort, String, Sort, String, Sort)} but
      * runs asynchronously on a worker thread.
      * This method is only available from a Looper thread.
      *
@@ -1911,11 +1884,11 @@
      * when the query completes.
      * @throws java.lang.IllegalArgumentException if a field name does not exist.
      */
-    public RealmResults<E> findAllSortedAsync(String fieldName1, boolean sortAscending1,
-                                              String fieldName2, boolean sortAscending2,
-                                              String fieldName3, boolean sortAscending3) {
+    public RealmResults<E> findAllSortedAsync(String fieldName1, Sort sortOrder1,
+                                              String fieldName2, Sort sortOrder2,
+                                              String fieldName3, Sort sortOrder3) {
         return findAllSortedAsync(new String[]{fieldName1, fieldName2, fieldName3},
-                new boolean[]{sortAscending1, sortAscending2, sortAscending3});
+                new Sort[]{sortOrder1, sortOrder2, sortOrder3});
     }
 
     /**
@@ -2007,15 +1980,15 @@
         return result;
     }
 
-    private void checkSortParameters(String fieldNames[], final boolean[] sortAscendings) {
+    private void checkSortParameters(String fieldNames[], final Sort[] sortOrders) {
         if (fieldNames == null) {
             throw new IllegalArgumentException("fieldNames cannot be 'null'.");
-        } else if (sortAscendings == null) {
-            throw new IllegalArgumentException("sortAscending cannot be 'null'.");
+        } else if (sortOrders == null) {
+            throw new IllegalArgumentException("sortOrders cannot be 'null'.");
         } else if (fieldNames.length == 0) {
             throw new IllegalArgumentException("At least one field name must be specified.");
-        } else if (fieldNames.length != sortAscendings.length) {
-            throw new IllegalArgumentException(String.format("Number of field names (%d) and sort orders (%d) does not match.", fieldNames.length, sortAscendings.length));
+        } else if (fieldNames.length != sortOrders.length) {
+            throw new IllegalArgumentException(String.format("Number of field names (%d) and sort orders (%d) does not match.", fieldNames.length, sortOrders.length));
         }
     }
 
