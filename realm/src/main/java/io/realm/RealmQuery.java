--- conflicted
+++ resolved
@@ -158,13 +158,8 @@
                 throw new IllegalArgumentException(String.format("Field '%s' does not exist.", fieldName));
             }
 
-<<<<<<< HEAD
             RealmFieldType tableColumnType = table.getColumnType(columns.get(fieldName));
-            if (fieldType != tableColumnType) {
-=======
-            ColumnType tableColumnType = table.getColumnType(columns.get(fieldName));
             if (fieldType != null && fieldType != tableColumnType) {
->>>>>>> a923ebf0
                 throw new IllegalArgumentException(String.format("Field '%s': type mismatch. Was %s, expected %s.",
                         fieldName, fieldType, tableColumnType
                 ));
@@ -221,26 +216,14 @@
     }
 
     /**
-<<<<<<< HEAD
-     * Equal-to comparison
-     * @param fieldName   The field to compare
-     * @param value       The value to compare with
-     * @param casing     How to handle casing. Setting this to {@link Case#INSENSITIVE} only works for English locale characters.
-     * @return The query object
-     * @throws java.lang.IllegalArgumentException One or more arguments do not match class or
-     * field type
-     * @throws java.lang.RuntimeException Any other error
-=======
      * Equal-to comparison.
      * @param fieldName   the field to compare.
      * @param value       the value to compare with.
-     * @param caseSensitive if true, substring matching is case sensitive. Setting this to false only works for English
-     *                      locale characters.
+     * @param casing     How to handle casing. Setting this to {@link Case#INSENSITIVE} only works for English locale characters.
      * @return the query object.
      * @throws java.lang.IllegalArgumentException if one or more arguments do not match class or
      * field type.
      * @throws java.lang.RuntimeException if any other error happens.
->>>>>>> a923ebf0
 
      */
     public RealmQuery<E> equalTo(String fieldName, String value, Case casing) {
@@ -258,19 +241,13 @@
      * field type.
      * @throws java.lang.RuntimeException if any other error happens.
      */
-<<<<<<< HEAD
-    public RealmQuery<E> equalTo(String fieldName, int value) {
-        long columnIndices[] = getColumnIndices(fieldName, RealmFieldType.INTEGER);
-        this.query.equalTo(columnIndices, value);
-=======
     public RealmQuery<E> equalTo(String fieldName, Byte value) {
-        long[] columnIndices = getColumnIndices(fieldName, ColumnType.INTEGER);
+        long[] columnIndices = getColumnIndices(fieldName, RealmFieldType.INTEGER);
         if (value == null) {
             this.query.isNull(columnIndices);
         } else {
             this.query.equalTo(columnIndices, value);
         }
->>>>>>> a923ebf0
         return this;
     }
 
@@ -283,19 +260,13 @@
      * field type.
      * @throws java.lang.RuntimeException if any other error happens.
      */
-<<<<<<< HEAD
-    public RealmQuery<E> equalTo(String fieldName, long value) {
+    public RealmQuery<E> equalTo(String fieldName, Short value) {
         long[] columnIndices = getColumnIndices(fieldName, RealmFieldType.INTEGER);
-        this.query.equalTo(columnIndices, value);
-=======
-    public RealmQuery<E> equalTo(String fieldName, Short value) {
-        long[] columnIndices = getColumnIndices(fieldName, ColumnType.INTEGER);
         if (value == null) {
             this.query.isNull(columnIndices);
         } else {
             this.query.equalTo(columnIndices, value);
         }
->>>>>>> a923ebf0
         return this;
     }
 
@@ -308,36 +279,18 @@
      * field type.
      * @throws java.lang.RuntimeException if any other error happens.
      */
-<<<<<<< HEAD
-    public RealmQuery<E> equalTo(String fieldName, double value) {
-        long columnIndices[] = getColumnIndices(fieldName, RealmFieldType.DOUBLE);
-        this.query.equalTo(columnIndices, value);
-=======
     public RealmQuery<E> equalTo(String fieldName, Integer value) {
-        long[] columnIndices = getColumnIndices(fieldName, ColumnType.INTEGER);
+        long[] columnIndices = getColumnIndices(fieldName, RealmFieldType.INTEGER);
         if (value == null) {
             this.query.isNull(columnIndices);
         } else {
             this.query.equalTo(columnIndices, value);
         }
->>>>>>> a923ebf0
         return this;
     }
 
     /**
      * Equal-to comparison
-<<<<<<< HEAD
-     * @param fieldName  The field to compare
-     * @param value      The value to compare with
-     * @return The query object
-     * @throws java.lang.IllegalArgumentException One or more arguments do not match class or
-     * field type
-     * @throws java.lang.RuntimeException Any other error
-     */
-    public RealmQuery<E> equalTo(String fieldName, float value) {
-        long columnIndices[] = getColumnIndices(fieldName, RealmFieldType.FLOAT);
-        this.query.equalTo(columnIndices, value);
-=======
      * @param fieldName  the field to compare.
      * @param value      the value to compare with.
      * @return the query object.
@@ -346,7 +299,7 @@
      * @throws java.lang.RuntimeException if any other error happens.
      */
     public RealmQuery<E> equalTo(String fieldName, Long value) {
-        long[] columnIndices = getColumnIndices(fieldName, ColumnType.INTEGER);
+        long[] columnIndices = getColumnIndices(fieldName, RealmFieldType.INTEGER);
         if (value == null) {
             this.query.isNull(columnIndices);
         } else {
@@ -365,30 +318,16 @@
      * @throws java.lang.RuntimeException         if any other error happens.
      */
     public RealmQuery<E> equalTo(String fieldName, Double value) {
-        long[] columnIndices = getColumnIndices(fieldName, ColumnType.DOUBLE);
+        long[] columnIndices = getColumnIndices(fieldName, RealmFieldType.DOUBLE);
         if (value == null) {
             this.query.isNull(columnIndices);
         } else {
             this.query.equalTo(columnIndices, value);
         }
->>>>>>> a923ebf0
-        return this;
-    }
-
-    /**
-<<<<<<< HEAD
-     * Equal-to comparison
-     * @param fieldName  The field to compare
-     * @param value      The value to compare with
-     * @return The query object
-     * @throws java.lang.IllegalArgumentException One or more arguments do not match class or
-     * field type
-     * @throws java.lang.RuntimeException Any other error
-     */
-    public RealmQuery<E> equalTo(String fieldName, boolean value) {
-        long columnIndices[] = getColumnIndices(fieldName, RealmFieldType.BOOLEAN);
-        this.query.equalTo(columnIndices, value);
-=======
+        return this;
+    }
+
+    /**
      * Equal-to comparison.
      *
      * @param fieldName the field to compare.
@@ -399,13 +338,12 @@
      * @throws java.lang.RuntimeException         if any other error happens.
      */
     public RealmQuery<E> equalTo(String fieldName, Float value) {
-        long[] columnIndices = getColumnIndices(fieldName, ColumnType.FLOAT);
+        long[] columnIndices = getColumnIndices(fieldName, RealmFieldType.FLOAT);
         if (value == null) {
             this.query.isNull(columnIndices);
         } else {
             this.query.equalTo(columnIndices, value);
         }
->>>>>>> a923ebf0
         return this;
     }
 
@@ -420,7 +358,7 @@
      * @throws java.lang.RuntimeException if any other error happens.
      */
     public RealmQuery<E> equalTo(String fieldName, Boolean value) {
-        long[] columnIndices = getColumnIndices(fieldName, ColumnType.BOOLEAN);
+        long[] columnIndices = getColumnIndices(fieldName, RealmFieldType.BOOLEAN);
         if (value == null) {
             this.query.isNull(columnIndices);
         } else {
@@ -461,26 +399,14 @@
     }
 
     /**
-<<<<<<< HEAD
-     * Not-equal-to comparison
-     * @param fieldName  The field to compare
-     * @param value      The value to compare with
-     * @param casing     How casing is handled. {@link Case#INSENSITIVE} works only for the English locale characters.
-     * @return The query object
-     * @throws java.lang.IllegalArgumentException One or more arguments do not match class or
-     * field type
-     * @throws java.lang.RuntimeException Any other error
-=======
      * Not-equal-to comparison.
      * @param fieldName  the field to compare.
      * @param value      the value to compare with.
-     * @param caseSensitive if true, substring matching is case sensitive. Setting this to false only works for English
-     *                      locale characters.
+     * @param casing     How casing is handled. {@link Case#INSENSITIVE} works only for the English locale characters.
      * @return the query object.
      * @throws java.lang.IllegalArgumentException if one or more arguments do not match class or
      * field type.
      * @throws java.lang.RuntimeException if any other error happens.
->>>>>>> a923ebf0
      */
     public RealmQuery<E> notEqualTo(String fieldName, String value, Case casing) {
         long columnIndices[] = getColumnIndices(fieldName, RealmFieldType.STRING);
@@ -500,19 +426,13 @@
      * field type.
      * @throws java.lang.RuntimeException if any other error happens.
      */
-<<<<<<< HEAD
-    public RealmQuery<E> notEqualTo(String fieldName, int value) {
+    public RealmQuery<E> notEqualTo(String fieldName, Byte value) {
         long[] columnIndices = getColumnIndices(fieldName, RealmFieldType.INTEGER);
-        this.query.notEqualTo(columnIndices, value);
-=======
-    public RealmQuery<E> notEqualTo(String fieldName, Byte value) {
-        long[] columnIndices = getColumnIndices(fieldName, ColumnType.INTEGER);
         if (value == null) {
             this.query.isNotNull(columnIndices);
         } else {
             this.query.notEqualTo(columnIndices, value);
         }
->>>>>>> a923ebf0
         return this;
     }
 
@@ -525,19 +445,13 @@
      * field type.
      * @throws java.lang.RuntimeException if any other error happens.
      */
-<<<<<<< HEAD
-    public RealmQuery<E> notEqualTo(String fieldName, long value) {
+    public RealmQuery<E> notEqualTo(String fieldName, Short value) {
         long[] columnIndices = getColumnIndices(fieldName, RealmFieldType.INTEGER);
-        this.query.notEqualTo(columnIndices, value);
-=======
-    public RealmQuery<E> notEqualTo(String fieldName, Short value) {
-        long[] columnIndices = getColumnIndices(fieldName, ColumnType.INTEGER);
         if (value == null) {
             this.query.isNotNull(columnIndices);
         } else {
             this.query.notEqualTo(columnIndices, value);
         }
->>>>>>> a923ebf0
         return this;
     }
 
@@ -550,19 +464,13 @@
      * field type.
      * @throws java.lang.RuntimeException if any other error happens.
      */
-<<<<<<< HEAD
-    public RealmQuery<E> notEqualTo(String fieldName, double value) {
-        long columnIndices[] = getColumnIndices(fieldName, RealmFieldType.DOUBLE);
-        this.query.notEqualTo(columnIndices, value);
-=======
     public RealmQuery<E> notEqualTo(String fieldName, Integer value) {
-        long[] columnIndices = getColumnIndices(fieldName, ColumnType.INTEGER);
+        long[] columnIndices = getColumnIndices(fieldName, RealmFieldType.INTEGER);
         if (value == null) {
             this.query.isNotNull(columnIndices);
         } else {
             this.query.notEqualTo(columnIndices, value);
         }
->>>>>>> a923ebf0
         return this;
     }
 
@@ -575,36 +483,17 @@
      * field type.
      * @throws java.lang.RuntimeException if any other error happens.
      */
-<<<<<<< HEAD
-    public RealmQuery<E> notEqualTo(String fieldName, float value) {
-        long columnIndices[] = getColumnIndices(fieldName, RealmFieldType.FLOAT);
-        this.query.notEqualTo(columnIndices, value);
-=======
     public RealmQuery<E> notEqualTo(String fieldName, Long value) {
-        long[] columnIndices = getColumnIndices(fieldName, ColumnType.INTEGER);
+        long[] columnIndices = getColumnIndices(fieldName, RealmFieldType.INTEGER);
         if (value == null) {
             this.query.isNotNull(columnIndices);
         } else {
             this.query.notEqualTo(columnIndices, value);
         }
->>>>>>> a923ebf0
-        return this;
-    }
-
-    /**
-<<<<<<< HEAD
-     * Not-equal-to comparison
-     * @param fieldName  The field to compare
-     * @param value      The value to compare with
-     * @return The query object
-     * @throws java.lang.IllegalArgumentException One or more arguments do not match class or
-     * field type
-     * @throws java.lang.RuntimeException Any other error
-     */
-    public RealmQuery<E> notEqualTo(String fieldName, boolean value) {
-        long columnIndices[] = getColumnIndices(fieldName, RealmFieldType.BOOLEAN);
-        this.query.equalTo(columnIndices, !value);
-=======
+        return this;
+    }
+
+    /**
      * Not-equal-to comparison.
      *
      * @param fieldName the field to compare.
@@ -615,13 +504,12 @@
      * @throws java.lang.RuntimeException         if any other error happens.
      */
     public RealmQuery<E> notEqualTo(String fieldName, Double value) {
-        long[] columnIndices = getColumnIndices(fieldName, ColumnType.DOUBLE);
+        long[] columnIndices = getColumnIndices(fieldName, RealmFieldType.DOUBLE);
         if (value == null) {
             this.query.isNotNull(columnIndices);
         } else {
             this.query.notEqualTo(columnIndices, value);
         }
->>>>>>> a923ebf0
         return this;
     }
 
@@ -636,7 +524,7 @@
      * @throws java.lang.RuntimeException         if any other error happens.
      */
     public RealmQuery<E> notEqualTo(String fieldName, Float value) {
-        long[] columnIndices = getColumnIndices(fieldName, ColumnType.FLOAT);
+        long[] columnIndices = getColumnIndices(fieldName, RealmFieldType.FLOAT);
         if (value == null) {
             this.query.isNotNull(columnIndices);
         } else {
@@ -656,7 +544,7 @@
      * @throws java.lang.RuntimeException if any other error happens.
      */
     public RealmQuery<E> notEqualTo(String fieldName, Boolean value) {
-        long[] columnIndices = getColumnIndices(fieldName, ColumnType.BOOLEAN);
+        long[] columnIndices = getColumnIndices(fieldName, RealmFieldType.BOOLEAN);
         if (value == null) {
             this.query.isNotNull(columnIndices);
         } else {
@@ -676,17 +564,12 @@
      * @throws java.lang.RuntimeException if any other error happens.
      */
     public RealmQuery<E> notEqualTo(String fieldName, Date value) {
-<<<<<<< HEAD
-        long columnIndices[] = getColumnIndices(fieldName, RealmFieldType.DATE);
-        this.query.notEqualTo(columnIndices, value);
-=======
-        long[] columnIndices = getColumnIndices(fieldName, ColumnType.DATE);
+        long[] columnIndices = getColumnIndices(fieldName, RealmFieldType.DATE);
         if (value == null) {
             this.query.isNotNull(columnIndices);
         } else {
             this.query.notEqualTo(columnIndices, value);
         }
->>>>>>> a923ebf0
         return this;
     }
 
