/*
 * Copyright 2014 Realm Inc.
 *
 * Licensed under the Apache License, Version 2.0 (the "License");
 * you may not use this file except in compliance with the License.
 * You may obtain a copy of the License at
 *
 * http://www.apache.org/licenses/LICENSE-2.0
 *
 * Unless required by applicable law or agreed to in writing, software
 * distributed under the License is distributed on an "AS IS" BASIS,
 * WITHOUT WARRANTIES OR CONDITIONS OF ANY KIND, either express or implied.
 * See the License for the specific language governing permissions and
 * limitations under the License.
 */

package io.realm;


import java.util.ArrayList;
<<<<<<< HEAD
import java.util.Collection;
=======
import java.util.Arrays;
>>>>>>> 21f4ff58
import java.util.Date;
import java.util.HashMap;
import java.util.List;
import java.util.Map;
import java.util.Set;

import io.realm.internal.LinkView;
import io.realm.internal.Table;
import io.realm.internal.TableQuery;
import io.realm.internal.TableView;
import io.realm.annotations.Required;

/**
 * A RealmQuery encapsulates a query on a {@link io.realm.Realm} or a {@link io.realm.RealmResults}
 * using the Builder pattern. The query is executed using either {@link #findAll()} or
 * {@link #findFirst()}
 * <p>
 * The input to many of the query functions take a field name as String. Note that this is not
 * type safe. If a model class is refactored care has to be taken to not break any queries.
 * <p>
 * A {@link io.realm.Realm} is unordered, which means that there is no guarantee that querying a
 * Realm will return the objects in the order they where inserted. Use
 * {@link #findAllSorted(String)} and similar methods if a specific order is required.
 * <p>
 * A RealmQuery cannot be passed between different threads.
 *
 * @param <E> The class of the objects to be queried.
 * @see <a href="http://en.wikipedia.org/wiki/Builder_pattern">Builder pattern</a>
 * @see Realm#where(Class)
 * @see RealmResults#where()
 */
public class RealmQuery<E extends RealmObject> {

    private BaseRealm realm;
    private Class<E> clazz;
    private String className;
    private Map<String, Long> columns = new HashMap<String, Long>();
    private Table table;
    private LinkView view;
    private TableQuery query;
    private static final String TYPE_MISMATCH = "Field '%s': type mismatch - %s expected.";

    /**
     * Creates a query for objects of a given class from a {@link Realm}.
     *
     * @param realm  The realm to query within.
     * @param clazz  The class to query.
     * @return {@link RealmQuery} object. After building the query call one of the {@code find*} methods
     * to run it.
     */
    public static <E extends RealmObject> RealmQuery<E> createQuery(Realm realm, Class<E> clazz) {
        return new RealmQuery<E>(realm, clazz);
    }

    /**
     * Creates a query for dynamic objects of a given type from a {@link DynamicRealm}.
     *
     * @param realm  The realm to query within.
     * @param className  The type to query.
     * @return {@link RealmQuery} object. After building the query call one of the {@code find*} methods
     * to run it.
     */
    public static <E extends RealmObject> RealmQuery<E> createDynamicQuery(DynamicRealm realm, String className) {
        return new RealmQuery<E>(realm, className);
    }

    /**
     * Creates a query from a existing {@link RealmResults}.
     *
     * @param queryResults   A existing @{link io.realm.RealmResults} to query against.
     * @return {@link RealmQuery} object. After building the query call one of the {@code find*} methods
     * to run it.
     */

    @SuppressWarnings("unchecked")
    public static <E extends RealmObject> RealmQuery<E> createQueryFromResult(RealmResults<E> queryResults) {
        if (queryResults.classSpec != null) {
            return new RealmQuery<E>(queryResults, queryResults.classSpec);
        } else {
            return new RealmQuery(queryResults, queryResults.className);
        }
    }

    /**
     * Creates a query from a existing {@link RealmList}.
     *
     * @param list   A existing @{link io.realm.RealmList} to query against.
     * @return {@link RealmQuery} object. After building the query call one of the {@code find*} methods
     * to run it.
     */
    @SuppressWarnings("unchecked")
    public static <E extends RealmObject> RealmQuery<E> createQueryFromList(RealmList<E> list) {
        if (list.clazz != null) {
            return new RealmQuery(list.realm, list.view, list.clazz);
        } else {
            return new RealmQuery(list.realm, list.view, list.className);
        }
    }

    private RealmQuery(Realm realm, Class<E> clazz) {
        this.realm = realm;
        this.clazz = clazz;
        this.table = realm.getTable(clazz);
        this.view = null;
        this.query = table.where();
        this.columns = realm.columnIndices.getClassFields(clazz);
    }

<<<<<<< HEAD
    private RealmQuery(RealmResults<E> queryResults, Class<E> clazz) {
        this.realm = queryResults.realm;
        this.clazz = clazz;
        this.table = realm.getTable(clazz);
        this.view = null;
        this.query = queryResults.getTable().where();
=======
    /**
     * Create a RealmQuery instance from a @{link io.realm.RealmResults}.
     *
     * @param realmResults  The @{link io.realm.RealmResults} to query
     * @param clazz         The class to query
     * @throws java.lang.RuntimeException Any other error
     */
    public RealmQuery(RealmResults realmResults, Class<E> clazz) {
        this.realm = realmResults.getRealm();
        this.clazz = clazz;
        this.table = realm.getTable(clazz);
        this.view = null;
        this.query = realmResults.getTable().where();
>>>>>>> 21f4ff58
        this.columns = realm.columnIndices.getClassFields(clazz);
    }

    private RealmQuery(BaseRealm realm, LinkView view, Class<E> clazz) {
        this.realm = realm;
        this.clazz = clazz;
        this.query = view.where();
        this.view = view;
        this.table = realm.getTable(clazz);
        this.columns = realm.columnIndices.getClassFields(clazz);
    }

    private RealmQuery(BaseRealm realm, String className) {
        this.realm = realm;
        this.className = className;
        this.table = realm.getTable(className);
        this.query = table.where();
        this.columns = new DynamicColumnMap(table);
    }

    private RealmQuery(RealmResults<DynamicRealmObject> queryResults, String className) {
        this.realm = queryResults.realm;
        this.className = className;
        this.table = realm.getTable(className);
        this.query = queryResults.getTable().where();
        this.columns = new DynamicColumnMap(table);
    }

    private RealmQuery(BaseRealm realm, LinkView view, String className) {
        this.realm = realm;
        this.className = className;
        this.query = view.where();
        this.view = view;
        this.table = realm.getTable(className);
        this.columns = new DynamicColumnMap(table);
    }

    private boolean containsDot(String s) {
        return s.indexOf('.') != -1;
    }

    private String[] splitString(String s) {
        int i, j, n;

        // count the number of .
        n = 0;
        for (i = 0; i < s.length(); i++)
            if (s.charAt(i) == '.')
                n++;

        // split at .
        String[] arr = new String[n+1];
        i = 0;
        n = 0;
        j = s.indexOf('.');
        while (j != -1) {
            arr[n] = s.substring(i, j);
            i = j+1;
            j = s.indexOf('.', i);
            n++;
        }
        arr[n] = s.substring(s.lastIndexOf('.')+1);

        return arr;
    }

    /**
     * Returns the column indices for the given field name. If a linked field is defined, the column index for
     * each
     *
     * @param fieldDescription fieldName or link path to a field name.
     * @param validColumnTypes Legal field type for the last field a
     * @return
     */
    // TODO: consider another caching strategy so linked classes are included in the cache.
    private long[] getColumnIndices(String fieldDescription, RealmFieldType... validColumnTypes) {
        if (fieldDescription == null || fieldDescription.equals("")) {
            throw new IllegalArgumentException("Non-empty fieldname must be provided");
        }
        Table table = this.table;
        boolean checkColumnType = validColumnTypes != null && validColumnTypes.length > 0;
        if (containsDot(fieldDescription)) {

            // Resolve field description down to last field name
            String[] names = splitString(fieldDescription); //fieldName.split("\\.");
            long[] columnIndices = new long[names.length];
            for (int i = 0; i < names.length - 1; i++) {
                long index = table.getColumnIndex(names[i]);
                if (index < 0) {
                    throw new IllegalArgumentException("Invalid query: " + names[i] + " does not refer to a class.");
                }
                RealmFieldType type = table.getColumnType(index);
                if (type == RealmFieldType.OBJECT || type == RealmFieldType.LIST) {
                    table = table.getLinkTarget(index);
                    columnIndices[i] = index;
                } else {
                    throw new IllegalArgumentException("Invalid query: " + names[i] + " does not refer to a class.");
                }
            }

            // Check if last field name is a valid field
            String columnName = names[names.length - 1];
            long columnIndex = table.getColumnIndex(columnName);
            columnIndices[names.length - 1] = columnIndex;
            if (columnIndex < 0) {
                throw new IllegalArgumentException(columnName + " is not a field name in class " + table.getName());
            }
            if (checkColumnType && !isValidType(table.getColumnType(columnIndex), validColumnTypes)) {
                throw new IllegalArgumentException(String.format("Field '%s': type mismatch.", names[names.length - 1]));
            }
            return columnIndices;
        } else {
            if (columns.get(fieldDescription) == null) {
                throw new IllegalArgumentException(String.format("Field '%s' does not exist.", fieldDescription));
            }
            ColumnType tableColumnType = table.getColumnType(columns.get(fieldDescription));
            if (checkColumnType && !isValidType(tableColumnType, validColumnTypes)) {
                throw new IllegalArgumentException(String.format("Field '%s': type mismatch. Was %s, expected %s.",
                        fieldDescription, tableColumnType, Arrays.toString(validColumnTypes)));
            }
            return new long[] {columns.gets(fieldDescription)};
        }
    }

    private boolean isValidType(ColumnType columnType, ColumnType[] validColumnTypes) {
        for (int i = 0; i < validColumnTypes.length; i++) {
            if (validColumnTypes[i] == columnType) {
                return true;
            }
        }
        return false;
    }

    /**
     * Check if {@link io.realm.RealmQuery} is still valid to use i.e. the {@link io.realm.Realm}
     * instance hasn't been closed and any parent {@link io.realm.RealmResults} is still valid.
     *
     * @return {@code true} if still valid to use, {@code false} otherwise.
     */
    public boolean isValid() {
        if (realm == null || realm.isClosed()) {
            return false;
        }

        if (view != null) {
            return view.isAttached();
        }
        return table != null && table.isValid();
    }

    /**
     * Tests if a field is {@code null}. Only works for nullable fields.
     *
     * For link queries, if any part of the link path is {@code null} the whole path is considered
     * to be {@code null} e.g. {@code isNull("linkField.stringField")} will be considered to be
     * {@code null} if either {@code linkField} or {@code linkField.stringField} is {@code null}.
     *
     * @param fieldName the field name.
     * @return the query object.
     * @throws java.lang.IllegalArgumentException if the field is not nullable.
     * @see Required for further infomation.
     */
    public RealmQuery<E> isNull(String fieldName) {
        long columnIndices[] = getColumnIndices(fieldName);

        // checking that fieldName has the correct type is done in C++
        this.query.isNull(columnIndices);
        return this;
    }

    /**
     * Test if a field is not {@code null}. Only works for nullable fields.
     *
     * @param fieldName the field name.
     * @return the query object.
     * @throws java.lang.IllegalArgumentException if the field is not nullable.
     * @see Required for further infomation.
     */
    public RealmQuery<E> isNotNull(String fieldName) {
        long columnIndices[] = getColumnIndices(fieldName);

        // checking that fieldName has the correct type is done in C++
        this.query.isNotNull(columnIndices);
        return this;
    }

    // Equal

    /**
     * Equal-to comparison.
     * @param fieldName  the field to compare.
     * @param value      the value to compare with.
     * @return the query object.
     * @throws java.lang.IllegalArgumentException if one or more arguments do not match class or
     * field type.
     * @throws java.lang.RuntimeException if any other error happens.
     */
    public RealmQuery<E> equalTo(String fieldName, String value) {
        return this.equalTo(fieldName, value, Case.SENSITIVE);
    }

    /**
     * Equal-to comparison.
     * @param fieldName   the field to compare.
     * @param value       the value to compare with.
     * @param casing     How to handle casing. Setting this to {@link Case#INSENSITIVE} only works for English locale characters.
     * @return the query object.
     * @throws java.lang.IllegalArgumentException if one or more arguments do not match class or
     * field type.
     * @throws java.lang.RuntimeException if any other error happens.

     */
    public RealmQuery<E> equalTo(String fieldName, String value, Case casing) {
        long columnIndices[] = getColumnIndices(fieldName, RealmFieldType.STRING);
        this.query.equalTo(columnIndices, value, casing);
        return this;
    }

    /**
     * Equal-to comparison.
     * @param fieldName  the field to compare.
     * @param value      the value to compare with.
     * @return the query object.
     * @throws java.lang.IllegalArgumentException if one or more arguments do not match class or
     * field type.
     * @throws java.lang.RuntimeException if any other error happens.
     */
    public RealmQuery<E> equalTo(String fieldName, Byte value) {
        long[] columnIndices = getColumnIndices(fieldName, RealmFieldType.INTEGER);
        if (value == null) {
            this.query.isNull(columnIndices);
        } else {
            this.query.equalTo(columnIndices, value);
        }
        return this;
    }

    /**
     * Equal-to comparison.
     * @param fieldName  the field to compare.
     * @param value      the value to compare with
     * @return the query object.
     * @throws java.lang.IllegalArgumentException if one or more arguments do not match class or
     * field type.
     * @throws java.lang.RuntimeException if any other error happens.
     */
    public RealmQuery<E> equalTo(String fieldName, Short value) {
        long[] columnIndices = getColumnIndices(fieldName, RealmFieldType.INTEGER);
        if (value == null) {
            this.query.isNull(columnIndices);
        } else {
            this.query.equalTo(columnIndices, value);
        }
        return this;
    }

    /**
     * Equal-to comparison.
     * @param fieldName  the field to compare.
     * @param value      the value to compare with.
     * @return the query object.
     * @throws java.lang.IllegalArgumentException if one or more arguments do not match class or
     * field type.
     * @throws java.lang.RuntimeException if any other error happens.
     */
    public RealmQuery<E> equalTo(String fieldName, Integer value) {
        long[] columnIndices = getColumnIndices(fieldName, RealmFieldType.INTEGER);
        if (value == null) {
            this.query.isNull(columnIndices);
        } else {
            this.query.equalTo(columnIndices, value);
        }
        return this;
    }

    /**
     * Equal-to comparison
     * @param fieldName  the field to compare.
     * @param value      the value to compare with.
     * @return the query object.
     * @throws java.lang.IllegalArgumentException if one or more arguments do not match class or
     * field type.
     * @throws java.lang.RuntimeException if any other error happens.
     */
    public RealmQuery<E> equalTo(String fieldName, Long value) {
        long[] columnIndices = getColumnIndices(fieldName, RealmFieldType.INTEGER);
        if (value == null) {
            this.query.isNull(columnIndices);
        } else {
            this.query.equalTo(columnIndices, value);
        }
        return this;
    }
    /**
     * Equal-to comparison.
     *
     * @param fieldName the field to compare.
     * @param value     the value to compare with.
     * @return the query object.
     * @throws java.lang.IllegalArgumentException if one or more arguments do not match class or
     *                                            field type.
     * @throws java.lang.RuntimeException         if any other error happens.
     */
    public RealmQuery<E> equalTo(String fieldName, Double value) {
        long[] columnIndices = getColumnIndices(fieldName, RealmFieldType.DOUBLE);
        if (value == null) {
            this.query.isNull(columnIndices);
        } else {
            this.query.equalTo(columnIndices, value);
        }
        return this;
    }

    /**
     * Equal-to comparison.
     *
     * @param fieldName the field to compare.
     * @param value     the value to compare with.
     * @return The query object.
     * @throws java.lang.IllegalArgumentException if one or more arguments do not match class or
     *                                            field type.
     * @throws java.lang.RuntimeException         if any other error happens.
     */
    public RealmQuery<E> equalTo(String fieldName, Float value) {
        long[] columnIndices = getColumnIndices(fieldName, RealmFieldType.FLOAT);
        if (value == null) {
            this.query.isNull(columnIndices);
        } else {
            this.query.equalTo(columnIndices, value);
        }
        return this;
    }

    /**
     * Equal-to comparison.
     *
     * @param fieldName  the field to compare.
     * @param value      the value to compare with.
     * @return the query object
     * @throws java.lang.IllegalArgumentException if one or more arguments do not match class or
     * field type.
     * @throws java.lang.RuntimeException if any other error happens.
     */
    public RealmQuery<E> equalTo(String fieldName, Boolean value) {
        long[] columnIndices = getColumnIndices(fieldName, RealmFieldType.BOOLEAN);
        if (value == null) {
            this.query.isNull(columnIndices);
        } else {
            this.query.equalTo(columnIndices, value);
        }
        return this;
    }

    /**
     * Equal-to comparison.
     *
     * @param fieldName  the field to compare.
     * @param value      the value to compare with.
     * @return the query object.
     * @throws java.lang.IllegalArgumentException if one or more arguments do not match class or
     * field type.
     * @throws java.lang.RuntimeException if any other error happens.
     */
    public RealmQuery<E> equalTo(String fieldName, Date value) {
        long columnIndices[] = getColumnIndices(fieldName, RealmFieldType.DATE);
        this.query.equalTo(columnIndices, value);
        return this;
    }

    // Not Equal

    /**
     * Not-equal-to comparison.
     * @param fieldName  the field to compare.
     * @param value      the value to compare with.
     * @return the query object.
     * @throws java.lang.IllegalArgumentException if one or more arguments do not match class or
     * field type.
     * @throws java.lang.RuntimeException if any other error happens.
     */
    public RealmQuery<E> notEqualTo(String fieldName, String value) {
        return this.notEqualTo(fieldName, value, Case.SENSITIVE);
    }

    /**
     * Not-equal-to comparison.
     * @param fieldName  the field to compare.
     * @param value      the value to compare with.
     * @param casing     How casing is handled. {@link Case#INSENSITIVE} works only for the English locale characters.
     * @return the query object.
     * @throws java.lang.IllegalArgumentException if one or more arguments do not match class or
     * field type.
     * @throws java.lang.RuntimeException if any other error happens.
     */
    public RealmQuery<E> notEqualTo(String fieldName, String value, Case casing) {
        long columnIndices[] = getColumnIndices(fieldName, RealmFieldType.STRING);
        if (columnIndices.length > 1 && !casing.getValue()) {
            throw new IllegalArgumentException("Link queries cannot be case insensitive - coming soon.");
        }
        this.query.notEqualTo(columnIndices, value, casing);
        return this;
    }

    /**
     * Not-equal-to comparison.
     * @param fieldName  the field to compare.
     * @param value      the value to compare with.
     * @return the query object.
     * @throws java.lang.IllegalArgumentException if one or more arguments do not match class or
     * field type.
     * @throws java.lang.RuntimeException if any other error happens.
     */
    public RealmQuery<E> notEqualTo(String fieldName, Byte value) {
        long[] columnIndices = getColumnIndices(fieldName, RealmFieldType.INTEGER);
        if (value == null) {
            this.query.isNotNull(columnIndices);
        } else {
            this.query.notEqualTo(columnIndices, value);
        }
        return this;
    }

    /**
     * Not-equal-to comparison.
     * @param fieldName  the field to compare.
     * @param value      the value to compare with.
     * @return the query object.
     * @throws java.lang.IllegalArgumentException if one or more arguments do not match class or
     * field type.
     * @throws java.lang.RuntimeException if any other error happens.
     */
    public RealmQuery<E> notEqualTo(String fieldName, Short value) {
        long[] columnIndices = getColumnIndices(fieldName, RealmFieldType.INTEGER);
        if (value == null) {
            this.query.isNotNull(columnIndices);
        } else {
            this.query.notEqualTo(columnIndices, value);
        }
        return this;
    }

    /**
     * Not-equal-to comparison.
     * @param fieldName  the field to compare.
     * @param value      the value to compare with.
     * @return the query object.
     * @throws java.lang.IllegalArgumentException if one or more arguments do not match class or
     * field type.
     * @throws java.lang.RuntimeException if any other error happens.
     */
    public RealmQuery<E> notEqualTo(String fieldName, Integer value) {
        long[] columnIndices = getColumnIndices(fieldName, RealmFieldType.INTEGER);
        if (value == null) {
            this.query.isNotNull(columnIndices);
        } else {
            this.query.notEqualTo(columnIndices, value);
        }
        return this;
    }

    /**
     * Not-equal-to comparison.
     * @param fieldName  the field to compare.
     * @param value      the value to compare with.
     * @return the query object
     * @throws java.lang.IllegalArgumentException if one or more arguments do not match class or
     * field type.
     * @throws java.lang.RuntimeException if any other error happens.
     */
    public RealmQuery<E> notEqualTo(String fieldName, Long value) {
        long[] columnIndices = getColumnIndices(fieldName, RealmFieldType.INTEGER);
        if (value == null) {
            this.query.isNotNull(columnIndices);
        } else {
            this.query.notEqualTo(columnIndices, value);
        }
        return this;
    }

    /**
     * Not-equal-to comparison.
     *
     * @param fieldName the field to compare.
     * @param value     the value to compare with.
     * @return the query object.
     * @throws java.lang.IllegalArgumentException if one or more arguments do not match class or
     *                                            field type.
     * @throws java.lang.RuntimeException         if any other error happens.
     */
    public RealmQuery<E> notEqualTo(String fieldName, Double value) {
        long[] columnIndices = getColumnIndices(fieldName, RealmFieldType.DOUBLE);
        if (value == null) {
            this.query.isNotNull(columnIndices);
        } else {
            this.query.notEqualTo(columnIndices, value);
        }
        return this;
    }

    /**
     * Not-equal-to comparison.
     *
     * @param fieldName the field to compare.
     * @param value     the value to compare with.
     * @return the query object.
     * @throws java.lang.IllegalArgumentException if one or more arguments do not match class or
     *                                            field type.
     * @throws java.lang.RuntimeException         if any other error happens.
     */
    public RealmQuery<E> notEqualTo(String fieldName, Float value) {
        long[] columnIndices = getColumnIndices(fieldName, RealmFieldType.FLOAT);
        if (value == null) {
            this.query.isNotNull(columnIndices);
        } else {
            this.query.notEqualTo(columnIndices, value);
        }
        return this;
    }

    /**
     * Not-equal-to comparison.
     *
     * @param fieldName  the field to compare.
     * @param value      the value to compare with.
     * @return the query object.
     * @throws java.lang.IllegalArgumentException if one or more arguments do not match class or
     * field type.
     * @throws java.lang.RuntimeException if any other error happens.
     */
    public RealmQuery<E> notEqualTo(String fieldName, Boolean value) {
        long[] columnIndices = getColumnIndices(fieldName, RealmFieldType.BOOLEAN);
        if (value == null) {
            this.query.isNotNull(columnIndices);
        } else {
            this.query.equalTo(columnIndices, !value);
        }
        return this;
    }

    /**
     * Not-equal-to comparison.
     *
     * @param fieldName  the field to compare.
     * @param value      the value to compare with.
     * @return the query object.
     * @throws java.lang.IllegalArgumentException if one or more arguments do not match class or
     * field type.
     * @throws java.lang.RuntimeException if any other error happens.
     */
    public RealmQuery<E> notEqualTo(String fieldName, Date value) {
        long[] columnIndices = getColumnIndices(fieldName, RealmFieldType.DATE);
        if (value == null) {
            this.query.isNotNull(columnIndices);
        } else {
            this.query.notEqualTo(columnIndices, value);
        }
        return this;
    }

    // Greater Than

    /**
     * Greater-than comparison
     * @param fieldName  The field to compare
     * @param value      The value to compare with
     * @return The query object
     * @throws java.lang.IllegalArgumentException One or more arguments do not match class or
     * field type
     * @throws java.lang.RuntimeException Any other error
     */
    public RealmQuery<E> greaterThan(String fieldName, int value) {
        long[] columnIndices = getColumnIndices(fieldName, RealmFieldType.INTEGER);
        this.query.greaterThan(columnIndices, value);
        return this;
    }

    /**
     * Greater-than comparison
     * @param fieldName  The field to compare
     * @param value      The value to compare with
     * @return The query object
     * @throws java.lang.IllegalArgumentException One or more arguments do not match class or
     * field type
     * @throws java.lang.RuntimeException Any other error
     */
    public RealmQuery<E> greaterThan(String fieldName, long value) {
        long[] columnIndices = getColumnIndices(fieldName, RealmFieldType.INTEGER);
        this.query.greaterThan(columnIndices, value);
        return this;
    }

    /**
     * Greater-than comparison
     * @param fieldName  The field to compare
     * @param value      The value to compare with
     * @return The query object
     * @throws java.lang.IllegalArgumentException One or more arguments do not match class or
     * field type
     * @throws java.lang.RuntimeException Any other error
     */
    public RealmQuery<E> greaterThan(String fieldName, double value) {
        long columnIndices[] = getColumnIndices(fieldName, RealmFieldType.DOUBLE);
        this.query.greaterThan(columnIndices, value);
        return this;
    }

    /**
     * Greater-than comparison
     * @param fieldName  The field to compare
     * @param value      The value to compare with
     * @return The query object
     * @throws java.lang.IllegalArgumentException One or more arguments do not match class or
     * field type
     * @throws java.lang.RuntimeException Any other error
     */
    public RealmQuery<E> greaterThan(String fieldName, float value) {
        long columnIndices[] = getColumnIndices(fieldName, RealmFieldType.FLOAT);
        this.query.greaterThan(columnIndices, value);
        return this;
    }

    /**
     * Greater-than comparison
     * @param fieldName  The field to compare
     * @param value      The value to compare with
     * @return The query object
     * @throws java.lang.IllegalArgumentException One or more arguments do not match class or
     * field type
     * @throws java.lang.RuntimeException Any other error
     */
    public RealmQuery<E> greaterThan(String fieldName, Date value) {
        long columnIndices[] = getColumnIndices(fieldName, RealmFieldType.DATE);
        this.query.greaterThan(columnIndices, value);
        return this;
    }

    /**
     * Greater-than-or-equal-to comparison
     * @param fieldName  The field to compare
     * @param value      The value to compare with
     * @return The query object
     * @throws java.lang.IllegalArgumentException One or more arguments do not match class or
     * field type
     * @throws java.lang.RuntimeException Any other error
     */
    public RealmQuery<E> greaterThanOrEqualTo(String fieldName, int value) {
        long columnIndices[] = getColumnIndices(fieldName, RealmFieldType.INTEGER);
        this.query.greaterThanOrEqual(columnIndices, value);
        return this;
    }

    /**
     * Greater-than-or-equal-to comparison
     * @param fieldName  The field to compare
     * @param value      The value to compare with
     * @return The query object
     * @throws java.lang.IllegalArgumentException One or more arguments do not match class or
     * field type
     * @throws java.lang.RuntimeException Any other error
     */
    public RealmQuery<E> greaterThanOrEqualTo(String fieldName, long value) {
        long columnIndices[] = getColumnIndices(fieldName, RealmFieldType.INTEGER);
        this.query.greaterThanOrEqual(columnIndices, value);
        return this;
    }

    /**
     * Greater-than-or-equal-to comparison
     * @param fieldName  The field to compare
     * @param value      The value to compare with
     * @return The query object
     * @throws java.lang.IllegalArgumentException One or more arguments do not match class or
     * field type
     * @throws java.lang.RuntimeException Any other error
     */
    public RealmQuery<E> greaterThanOrEqualTo(String fieldName, double value) {
        long columnIndices[] = getColumnIndices(fieldName, RealmFieldType.DOUBLE);
        this.query.greaterThanOrEqual(columnIndices, value);
        return this;
    }

    /**
     * Greater-than-or-equal-to comparison
     * @param fieldName  The field to compare
     * @param value      The value to compare with
     * @return The query object
     * @throws java.lang.IllegalArgumentException One or more arguments do not match class or
     * field type
     * @throws java.lang.RuntimeException Any other error
     */
    public RealmQuery<E> greaterThanOrEqualTo(String fieldName, float value) {
        long columnIndices[] = getColumnIndices(fieldName, RealmFieldType.FLOAT);
        this.query.greaterThanOrEqual(columnIndices, value);
        return this;
    }

    /**
     * Greater-than-or-equal-to comparison
     * @param fieldName  The field to compare
     * @param value      The value to compare with
     * @return The query object
     * @throws java.lang.IllegalArgumentException One or more arguments do not match class or
     * field type
     * @throws java.lang.RuntimeException Any other error
     */
    public RealmQuery<E> greaterThanOrEqualTo(String fieldName, Date value) {
        long columnIndices[] = getColumnIndices(fieldName, RealmFieldType.DATE);
        this.query.greaterThanOrEqual(columnIndices, value);
        return this;
    }

    // Less Than

    /**
     * Less-than comparison
     * @param fieldName  The field to compare
     * @param value      The value to compare with
     * @return The query object
     * @throws java.lang.IllegalArgumentException One or more arguments do not match class or
     * field type
     * @throws java.lang.RuntimeException Any other error
     */
    public RealmQuery<E> lessThan(String fieldName, int value) {
        long columnIndices[] = getColumnIndices(fieldName, RealmFieldType.INTEGER);
        this.query.lessThan(columnIndices, value);
        return this;
    }

    /**
     * Less-than comparison
     * @param fieldName  The field to compare
     * @param value      The value to compare with
     * @return The query object
     * @throws java.lang.IllegalArgumentException One or more arguments do not match class or
     * field type
     * @throws java.lang.RuntimeException Any other error
     */
    public RealmQuery<E> lessThan(String fieldName, long value) {
        long columnIndices[] = getColumnIndices(fieldName, RealmFieldType.INTEGER);
        this.query.lessThan(columnIndices, value);
        return this;
    }

    /**
     * Less-than comparison
     * @param fieldName  The field to compare
     * @param value      The value to compare with
     * @return The query object
     * @throws java.lang.IllegalArgumentException One or more arguments do not match class or
     * field type
     * @throws java.lang.RuntimeException Any other error
     */
    public RealmQuery<E> lessThan(String fieldName, double value) {
        long columnIndices[] = getColumnIndices(fieldName, RealmFieldType.DOUBLE);
        this.query.lessThan(columnIndices, value);
        return this;
    }

    /**
     * Less-than comparison
     * @param fieldName  The field to compare
     * @param value      The value to compare with
     * @return The query object
     * @throws java.lang.IllegalArgumentException One or more arguments do not match class or
     * field type
     * @throws java.lang.RuntimeException Any other error
     */
    public RealmQuery<E> lessThan(String fieldName, float value) {
        long columnIndices[] = getColumnIndices(fieldName, RealmFieldType.FLOAT);
        this.query.lessThan(columnIndices, value);
        return this;
    }

    /**
     * Less-than comparison
     * @param fieldName  The field to compare
     * @param value      The value to compare with
     * @return The query object
     * @throws java.lang.IllegalArgumentException One or more arguments do not match class or
     * field type
     * @throws java.lang.RuntimeException Any other error
     */
    public RealmQuery<E> lessThan(String fieldName, Date value) {
        long columnIndices[] = getColumnIndices(fieldName, RealmFieldType.DATE);
        this.query.lessThan(columnIndices, value);
        return this;
    }

    /**
     * Less-than-or-equal-to comparison
     * @param fieldName  The field to compare
     * @param value      The value to compare with
     * @return The query object
     * @throws java.lang.IllegalArgumentException One or more arguments do not match class or
     * field type
     * @throws java.lang.RuntimeException Any other error
     */
    public RealmQuery<E> lessThanOrEqualTo(String fieldName, int value) {
        long columnIndices[] = getColumnIndices(fieldName, RealmFieldType.INTEGER);
        this.query.lessThanOrEqual(columnIndices, value);
        return this;
    }

    /**
     * Less-than-or-equal-to comparison
     * @param fieldName  The field to compare
     * @param value      The value to compare with
     * @return The query object
     * @throws java.lang.IllegalArgumentException One or more arguments do not match class or
     * field type
     * @throws java.lang.RuntimeException Any other error
     */
    public RealmQuery<E> lessThanOrEqualTo(String fieldName, long value) {
        long columnIndices[] = getColumnIndices(fieldName, RealmFieldType.INTEGER);
        this.query.lessThanOrEqual(columnIndices, value);
        return this;
    }

    /**
     * Less-than-or-equal-to comparison
     * @param fieldName  The field to compare
     * @param value      The value to compare with
     * @return The query object
     * @throws java.lang.IllegalArgumentException One or more arguments do not match class or
     * field type
     * @throws java.lang.RuntimeException Any other error
     */
    public RealmQuery<E> lessThanOrEqualTo(String fieldName, double value) {
        long columnIndices[] = getColumnIndices(fieldName, RealmFieldType.DOUBLE);
        this.query.lessThanOrEqual(columnIndices, value);
        return this;
    }

    /**
     * Less-than-or-equal-to comparison
     * @param fieldName  The field to compare
     * @param value      The value to compare with
     * @return The query object
     * @throws java.lang.IllegalArgumentException One or more arguments do not match class or
     * field type
     * @throws java.lang.RuntimeException Any other error
     */
    public RealmQuery<E> lessThanOrEqualTo(String fieldName, float value) {
        long columnIndices[] = getColumnIndices(fieldName, RealmFieldType.FLOAT);
        this.query.lessThanOrEqual(columnIndices, value);
        return this;
    }

    /**
     * Less-than-or-equal-to comparison
     * @param fieldName  The field to compare
     * @param value      The value to compare with
     * @return The query object
     * @throws java.lang.IllegalArgumentException One or more arguments do not match class or
     * field type
     * @throws java.lang.RuntimeException Any other error
     */
    public RealmQuery<E> lessThanOrEqualTo(String fieldName, Date value) {
        long columnIndices[] = getColumnIndices(fieldName, RealmFieldType.DATE);
        this.query.lessThanOrEqual(columnIndices, value);
        return this;
    }

    // Between

    /**
     * Between condition
     * @param fieldName  The field to compare
     * @param from       Lowest value (inclusive)
     * @param to         Highest value (inclusive)
     * @return The query object
     * @throws java.lang.IllegalArgumentException One or more arguments do not match class or
     * field type
     * @throws java.lang.RuntimeException Any other error
     */
    public RealmQuery<E> between(String fieldName, int from, int to) {
        long columnIndices[] = getColumnIndices(fieldName, RealmFieldType.INTEGER);
        this.query.between(columnIndices, from, to);
        return this;
    }

    /**
     * Between condition
     * @param fieldName  The field to compare
     * @param from       Lowest value (inclusive)
     * @param to         Highest value (inclusive)
     * @return The query object
     * @throws java.lang.IllegalArgumentException One or more arguments do not match class or
     * field type
     * @throws java.lang.RuntimeException Any other error
     */
    public RealmQuery<E> between(String fieldName, long from, long to) {
        long columnIndices[] = getColumnIndices(fieldName, RealmFieldType.INTEGER);
        this.query.between(columnIndices, from, to);
        return this;
    }

    /**
     * Between condition
     * @param fieldName  The field to compare
     * @param from       Lowest value (inclusive)
     * @param to         Highest value (inclusive)
     * @return The query object
     * @throws java.lang.IllegalArgumentException One or more arguments do not match class or
     * field type
     * @throws java.lang.RuntimeException Any other error
     */
    public RealmQuery<E> between(String fieldName, double from, double to) {
        long columnIndices[] = getColumnIndices(fieldName, RealmFieldType.DOUBLE);
        this.query.between(columnIndices, from, to);
        return this;
    }

    /**
     * Between condition
     * @param fieldName  The field to compare
     * @param from       Lowest value (inclusive)
     * @param to         Highest value (inclusive)
     * @return The query object
     * @throws java.lang.IllegalArgumentException One or more arguments do not match class or
     * field type
     * @throws java.lang.RuntimeException Any other error
     */
    public RealmQuery<E> between(String fieldName, float from, float to) {
        long columnIndices[] = getColumnIndices(fieldName, RealmFieldType.FLOAT);
        this.query.between(columnIndices, from, to);
        return this;
    }

    /**
     * Between condition
     * @param fieldName  The field to compare
     * @param from       Lowest value (inclusive)
     * @param to         Highest value (inclusive)
     * @return The query object
     * @throws java.lang.IllegalArgumentException One or more arguments do not match class or
     * field type
     * @throws java.lang.RuntimeException Any other error
     */
    public RealmQuery<E> between(String fieldName, Date from, Date to) {
        long columnIndices[] = getColumnIndices(fieldName, RealmFieldType.DATE);
        this.query.between(columnIndices, from, to);
        return this;
    }


    // Contains

    /**
     * Condition that value of field contains the specified substring
     * @param fieldName  The field to compare
     * @param value      The substring
     * @return The query object
     * @throws java.lang.IllegalArgumentException One or more arguments do not match class or
     * field type
     * @throws java.lang.RuntimeException Any other error
     */
    public RealmQuery<E> contains(String fieldName, String value) {
        return contains(fieldName, value, Case.SENSITIVE);
    }

    /**
     * Condition that value of field contains the specified substring
     * @param fieldName  The field to compare
     * @param value      The substring
     * @param casing     How to handle casing. Setting this to {@link Case#INSENSITIVE} only works for English locale characters.
     * @return The query object
     * @throws java.lang.IllegalArgumentException One or more arguments do not match class or
     * field type
     * @throws java.lang.RuntimeException Any other error
     */
    public RealmQuery<E> contains(String fieldName, String value, Case casing) {
        long columnIndices[] = getColumnIndices(fieldName, RealmFieldType.STRING);
        this.query.contains(columnIndices, value, casing);
        return this;
    }

    /**
     * Condition that the value of field begins with the specified string
     * @param fieldName The field to compare
     * @param value     The string
     * @return The query object
     * @throws java.lang.IllegalArgumentException One or more arguments do not match class or
     * field type
     * @throws java.lang.RuntimeException Any other error
     */
    public RealmQuery<E> beginsWith(String fieldName, String value) {
        return beginsWith(fieldName, value, Case.SENSITIVE);
    }

    /**
     * Condition that the value of field begins with the specified substring
     * @param fieldName The field to compare
     * @param value     The substring
     * @param casing     How to handle casing. Setting this to {@link Case#INSENSITIVE} only works for English locale characters.
     * @return The query object
     * @throws java.lang.IllegalArgumentException One or more arguments do not match class or
     * field type
     * @throws java.lang.RuntimeException Any other error
     */
    public RealmQuery<E> beginsWith(String fieldName, String value, Case casing) {
        long columnIndices[] = getColumnIndices(fieldName, RealmFieldType.STRING);
        this.query.beginsWith(columnIndices, value, casing);
        return this;
    }

    /**
     * Condition that the value of field ends with the specified string
     * @param fieldName The field to compare
     * @param value     The string
     * @return The query object
     * @throws java.lang.IllegalArgumentException One or more arguments do not match class or
     * field type
     * @throws java.lang.RuntimeException Any other error
     */
    public RealmQuery<E> endsWith(String fieldName, String value) {
        return endsWith(fieldName, value, Case.SENSITIVE);
    }

    /**
     * Condition that the value of field ends with the specified substring
     * @param fieldName The field to compare
     * @param value     The substring
     * @param casing     How to handle casing. Setting this to {@link Case#INSENSITIVE} only works for English locale characters.
     * @return The query object
     * @throws java.lang.IllegalArgumentException One or more arguments do not match class or
     * field type
     * @throws java.lang.RuntimeException Any other error
     */
    public RealmQuery<E> endsWith(String fieldName, String value, Case casing) {
        long columnIndices[] = getColumnIndices(fieldName, RealmFieldType.STRING);
        this.query.endsWith(columnIndices, value, casing);
        return this;
    }

    // Grouping

    /**
     * Begin grouping of conditions ("left parenthesis"). A group must be closed with a
     * call to <code>endGroup()</code>.
     * @return The query object
     * @see #endGroup()
     */
    public RealmQuery<E> beginGroup() {
        this.query.group();
        return this;
    }

    /**
     * End grouping of conditions ("right parenthesis") which was opened by a call to
     * <code>beginGroup()</code>.
     * @return The query object
     * @see #beginGroup()
     */
    public RealmQuery<E> endGroup() {
        this.query.endGroup();
        return this;
    }

    /**
     * Logical-or two conditions
     * @return The query object
     */
    public RealmQuery<E> or() {
        this.query.or();
        return this;
    }

    /**
     * Negate condition.
     * @return The query object
     */
    public RealmQuery<E> not() {
        this.query.not();
        return this;
    }

    /**
     * Condition that find values that are considered "empty", i.e. an empty list, the 0-length string or byte array.
     *
     * @param fieldName The field to compare
     * @return The query object
     * @throws java.lang.IllegalArgumentException If the field name isn't valid or its type isn't either a RealmList,
     *                                            String or byte array.
     */
    public RealmQuery<E> isEmpty(String fieldName) {
        long columnIndices[] = getColumnIndices(fieldName, ColumnType.STRING, ColumnType.BINARY, ColumnType.LINK_LIST);
        this.query.isEmpty(columnIndices);
        return this;
    }

    // Aggregates

    // Sum

    /**
     * Calculate the sum of a given field.
     *
     * @param fieldName   the field to sum. Only number fields are supported.
     * @return            the sum. If no objects exist or they all have {@code null} as the value for the given field,
     *                    {@code 0} will be returned. When computing the sum, objects with {@code null} values are ignored.
     * @throws            java.lang.IllegalArgumentException if the field is not a number type.
     */
    public Number sum(String fieldName) {
        long columnIndex = columns.get(fieldName);
        switch (table.getColumnType(columnIndex)) {
            case INTEGER:
                return query.sumInt(columnIndex);
            case FLOAT:
                return query.sumFloat(columnIndex);
            case DOUBLE:
                return query.sumDouble(columnIndex);
            default:
                throw new IllegalArgumentException(String.format(TYPE_MISMATCH, fieldName, "int, float or double"));
        }
    }

    /**
     * Calculate the sum of a field
     * @param fieldName The field name
     * @return The sum
     * @throws java.lang.UnsupportedOperationException The query is not valid ("syntax error")
     * @deprecated Please use {@link #sum(String)} instead.
     */
    public long sumInt(String fieldName) {
        long columnIndex = columns.get(fieldName);
        return this.query.sumInt(columnIndex);
    }

    /**
     * Calculate the sum of a field
     * @param fieldName The field name
     * @return The sum
     * @throws java.lang.UnsupportedOperationException The query is not valid ("syntax error")
     * @deprecated Please use {@link #sum(String)} instead.
     */
    public double sumDouble(String fieldName) {
        long columnIndex = columns.get(fieldName);
        return this.query.sumDouble(columnIndex);
    }

    /**
     * Calculate the sum of a field
     * @param fieldName The field name
     * @return The sum
     * @throws java.lang.UnsupportedOperationException The query is not valid ("syntax error")
     * @deprecated Please use {@link #sum(String)} instead.
     */
    public double sumFloat(String fieldName) {
        long columnIndex = columns.get(fieldName);
        return this.query.sumFloat(columnIndex);
    }

    // Average

    /**
     * Returns the average of a given field.
     *
     * @param fieldName  the field to calculate average on. Only number fields are supported.
     * @return           The average for the given field amongst objects in query results. This
     *                   will be of type double for all types of number fields. If no objects exist or
     *                   they all have {@code null} as the value for the given field, {@code 0} will be returned.
     *                   When computing the average, objects with {@code null} values are ignored.
     * @throws           java.lang.IllegalArgumentException if the field is not a number type.
     */
    public double average(String fieldName) {
        long columnIndex = columns.get(fieldName);
        switch (table.getColumnType(columnIndex)) {
            case INTEGER:
                return query.averageInt(columnIndex);
            case DOUBLE:
                return query.averageDouble(columnIndex);
            case FLOAT:
                return query.averageFloat(columnIndex);
            default:
                throw new IllegalArgumentException(String.format(TYPE_MISMATCH, fieldName, "int, float or double"));
        }
    }

    /**
     * Calculate the average of a field
     * @param fieldName The field name
     * @return The average
     * @throws java.lang.UnsupportedOperationException The query is not valid ("syntax error")
     * @deprecated Please use {@link #average(String)} instead.
     */
    public double averageInt(String fieldName) {
        long columnIndex = columns.get(fieldName);
        return this.query.averageInt(columnIndex);
    }

    /**
     * Calculate the average of a field
     * @param fieldName The field name
     * @return The average
     * @throws java.lang.UnsupportedOperationException The query is not valid ("syntax error")
     * @deprecated Please use {@link #average(String)} instead.
     */
    public double averageDouble(String fieldName) {
        long columnIndex = columns.get(fieldName);
        return this.query.averageDouble(columnIndex);
    }

    /**
     * Calculate the average of a field
     * @param fieldName The field name
     * @return The average
     * @throws java.lang.UnsupportedOperationException The query is not valid ("syntax error")
     * @deprecated Please use {@link #average(String)} instead.
     */
    public double averageFloat(String fieldName) {
        long columnIndex = columns.get(fieldName);
        return this.query.averageFloat(columnIndex);
    }

    // Min

    /**
     * Find the minimum value of a field.
     *
     * @param fieldName   the field to look for a minimum on. Only number fields are supported.
     * @return            if no objects exist or they all have {@code null} as the value for the given
     *                    field, {@code null} will be returned. Otherwise the minimum value is returned.
     *                    When determining the minimum value, objects with {@code null} values are ignored.
     * @throws            java.lang.IllegalArgumentException if the field is not a number type.
     */
    public Number min(String fieldName) {
        realm.checkIfValid();
        long columnIndex = table.getColumnIndex(fieldName);
        switch (table.getColumnType(columnIndex)) {
            case INTEGER:
                return this.query.minimumInt(columnIndex);
            case FLOAT:
                return this.query.minimumFloat(columnIndex);
            case DOUBLE:
                return this.query.minimumDouble(columnIndex);
            default:
                throw new IllegalArgumentException(String.format(TYPE_MISMATCH, fieldName, "int, float or double"));
        }
    }

    /**
     * Find the minimum value of a field
     * @param fieldName  The field name
     * @return The minimum value
     * @throws java.lang.UnsupportedOperationException The query is not valid ("syntax error")
     * @throws java.lang.NullPointerException if no objects exist or they all have {@code null} as the value for the
     * given field.
     * @deprecated Please use {@link #min(String)} instead.
     */
    public long minimumInt(String fieldName) {
        long columnIndex = columns.get(fieldName);
        return this.query.minimumInt(columnIndex);
    }

    /**
     * Find the minimum value of a field
     * @param fieldName  The field name
     * @return The minimum value
     * @throws java.lang.UnsupportedOperationException The query is not valid ("syntax error")
     * @throws java.lang.NullPointerException if no objects exist or they all have {@code null} as the value for the
     * given field.
     * @deprecated Please use {@link #min(String)} instead.
     */
    public double minimumDouble(String fieldName) {
        long columnIndex = columns.get(fieldName);
        return this.query.minimumDouble(columnIndex);
    }

    /**
     * Find the minimum value of a field
     * @param fieldName  The field name
     * @return The minimum value
     * @throws java.lang.UnsupportedOperationException The query is not valid ("syntax error")
     * @throws java.lang.NullPointerException if no objects exist or they all have {@code null} as the value for the
     * given field.
     * @deprecated Please use {@link #min(String)} instead.
     */
    public float minimumFloat(String fieldName) {
        long columnIndex = columns.get(fieldName);
        return this.query.minimumFloat(columnIndex);
    }

    /**
     * Find the minimum value of a field
     * @param fieldName  The field name
     * @return           If no objects exist or they all have {@code null} as the value for the given
     *                   date field, {@code null} will be returned. Otherwise the minimum date is returned.
     *                   When determining the minimum date, objects with {@code null} values are ignored.
     * @throws java.lang.UnsupportedOperationException The query is not valid ("syntax error")
     */
    public Date minimumDate(String fieldName) {
        long columnIndex = columns.get(fieldName);
        return this.query.minimumDate(columnIndex);
    }

    // Max

    /**
     * Find the maximum value of a field.
     *
     * @param fieldName   the field to look for a maximum on. Only number fields are supported.
     * @return            if no objects exist or they all have {@code null} as the value for the given
     *                    field, {@code null} will be returned. Otherwise the maximum value is returned.
     *                    When determining the maximum value, objects with {@code null} values are ignored.
     * @throws            java.lang.IllegalArgumentException if the field is not a number type.
     */
    public Number max(String fieldName) {
        realm.checkIfValid();
        long columnIndex = table.getColumnIndex(fieldName);
        switch (table.getColumnType(columnIndex)) {
            case INTEGER:
                return this.query.maximumInt(columnIndex);
            case FLOAT:
                return this.query.maximumFloat(columnIndex);
            case DOUBLE:
                return this.query.maximumDouble(columnIndex);
            default:
                throw new IllegalArgumentException(String.format(TYPE_MISMATCH, fieldName, "int, float or double"));
        }
    }

    /**
     * Find the maximum value of a field
     * @param fieldName  The field name
     * @return The maximum value
     * @throws java.lang.UnsupportedOperationException The query is not valid ("syntax error")
     * @throws java.lang.NullPointerException if no objects exist or they all have {@code null} as the value for the
     * given field.
     * @deprecated Please use {@link #max(String)} instead.
     */
    public long maximumInt(String fieldName) {
        long columnIndex = columns.get(fieldName);
        return this.query.maximumInt(columnIndex);
    }

    /**
     * Find the maximum value of a field
     * @param fieldName  The field name
     * @return The maximum value
     * @throws java.lang.UnsupportedOperationException The query is not valid ("syntax error")
     * @throws java.lang.NullPointerException if no objects exist or they all have {@code null} as the value for the
     * given field.
     * @deprecated Please use {@link #max(String)} instead.
     */
    public double maximumDouble(String fieldName) {
        long columnIndex = columns.get(fieldName);
        return this.query.maximumDouble(columnIndex);
    }

    /**
     * Find the maximum value of a field
     * @param fieldName  The field name
     * @return The maximum value
     * @throws java.lang.UnsupportedOperationException The query is not valid ("syntax error")
     * @throws java.lang.NullPointerException if no objects exist or they all have {@code null} as the value for the
     * given field.
     * @deprecated Please use {@link #max(String)} instead.
     */
    public float maximumFloat(String fieldName) {
        long columnIndex = columns.get(fieldName);
        return this.query.maximumFloat(columnIndex);
    }

    /**
     * Find the maximum value of a field.
     * @param fieldName  the field name.
     * @return           if no objects exist or they all have {@code null} as the value for the given
     *                   date field, {@code null} will be returned. Otherwise the maximum date is returned.
     *                   When determining the maximum date, objects with {@code null} values are ignored.
     * @throws java.lang.UnsupportedOperationException the query is not valid ("syntax error").
     */
    public Date maximumDate(String fieldName) {
        long columnIndex = columns.get(fieldName);
        return this.query.maximumDate(columnIndex);
    }

    /**
     * Count the number of objects that fulfill the query conditions.
     *
     * @return The number of matching objects.
     * @throws java.lang.UnsupportedOperationException The query is not valid ("syntax error")
     */
    public long count() {
        return this.query.count();
    }

    /**
     * Find all objects that fulfill the query conditions.
     *
     * @return A {@link io.realm.RealmResults} containing objects. If no objects match the condition,
     * a list with zero objects is returned.
     * @see io.realm.RealmResults
     * @throws java.lang.RuntimeException Any other error
     */
    @SuppressWarnings("unchecked")
    public RealmResults<E> findAll() {
        if (isDynamicQuery()) {
            return (RealmResults<E>) RealmResults.createFromDynamicQuery(realm, query.findAll(), className);
        } else {
            return RealmResults.createFromQuery(realm, query.findAll(), clazz);
        }
    }

    /**
     * Find all objects that fulfill the query conditions and sorted by specific field name.
     *
     * Sorting is currently limited to character sets in 'Latin Basic', 'Latin Supplement', 'Latin Extended A',
     * 'Latin Extended B' (UTF-8 range 0-591). For other character sets, sorting will have no effect.
     *
     * @param fieldName the field name to sort by.
     * @param sortOrder how to sort the results.
     * @return A {@link io.realm.RealmResults} containing objects. If no objects match the condition,
     * a list with zero objects is returned.
     * @throws java.lang.IllegalArgumentException if field name does not exist.
     */
    @SuppressWarnings("unchecked")
    public RealmResults<E> findAllSorted(String fieldName, Sort sortOrder) {
        TableView tableView = query.findAll();
        Long columnIndex = columns.get(fieldName);
        if (columnIndex == null || columnIndex < 0) {
            throw new IllegalArgumentException(String.format("Field name '%s' does not exist.", fieldName));
        }
        tableView.sort(columnIndex, sortOrder);

        if (isDynamicQuery()) {
            return (RealmResults<E>) RealmResults.createFromDynamicQuery(realm, tableView, className);
        } else {
            return RealmResults.createFromQuery(realm, tableView, clazz);
        }
    }


    /**
     * Find all objects that fulfill the query conditions and sorted by specific field name in
     * ascending order.
     *
     * Sorting is currently limited to character sets in 'Latin Basic', 'Latin Supplement', 'Latin Extended A',
     * 'Latin Extended B' (UTF-8 range 0-591). For other character sets, sorting will have no effect.
     *
     * @param fieldName the field name to sort by.
     * @return A {@link io.realm.RealmResults} containing objects. If no objects match the condition,
     * a list with zero objects is returned.
     * @throws java.lang.IllegalArgumentException if field name does not exist.
     */
    public RealmResults<E> findAllSorted(String fieldName) {
        return findAllSorted(fieldName, Sort.ASCENDING);
    }

    /**
     * Find all objects that fulfill the query conditions and sorted by specific field names.
     *
     * Sorting is currently limited to character sets in 'Latin Basic', 'Latin Supplement', 'Latin Extended A',
     * 'Latin Extended B' (UTF-8 range 0-591). For other character sets, sorting will have no effect.
     *
     * @param fieldNames an array of field names to sort by.
     * @param sortOrders how to sort the field names.
     * @return A {@link io.realm.RealmResults} containing objects. If no objects match the condition,
     * a list with zero objects is returned.
     * @throws java.lang.IllegalArgumentException if a field name does not exist.
     */
    @SuppressWarnings("unchecked")
    public RealmResults<E> findAllSorted(String fieldNames[], Sort sortOrders[]) {
        if (fieldNames == null) {
            throw new IllegalArgumentException("fieldNames cannot be 'null'.");
        } else if (sortOrders == null) {
            throw new IllegalArgumentException("sortOrders cannot be 'null'.");
        } else if (fieldNames.length == 0) {
            throw new IllegalArgumentException("At least one field name must be specified.");
        } else if (fieldNames.length != sortOrders.length) {
            throw new IllegalArgumentException(String.format("Number of field names (%d) and sort orders (%d) does not match.", fieldNames.length, sortOrders.length));
        }

        if (fieldNames.length == 1 && sortOrders.length == 1) {
            return findAllSorted(fieldNames[0], sortOrders[0]);
        } else {
            TableView tableView = query.findAll();
            List<Long> columnIndices = new ArrayList<Long>();
            for (int i = 0; i < fieldNames.length; i++) {
                String fieldName = fieldNames[i];
                Long columnIndex = columns.get(fieldName);
                if (columnIndex == null || columnIndex < 0) {
                    throw new IllegalArgumentException(String.format("Field name '%s' does not exist.", fieldName));
                }
                columnIndices.add(columnIndex);
            }
            tableView.sort(columnIndices, sortOrders);

            if (isDynamicQuery()) {
                return (RealmResults<E>) RealmResults.createFromDynamicQuery(realm, tableView, className);
            } else {
                return RealmResults.createFromQuery(realm, tableView, clazz);
            }
        }
    }

    private boolean isDynamicQuery() {
        return className != null;
    }

    /**
     * Find all objects that fulfill the query conditions and sorted by specific field names in
     * ascending order.
     *
     * Sorting is currently limited to character sets in 'Latin Basic', 'Latin Supplement', 'Latin Extended A',
     * 'Latin Extended B' (UTF-8 range 0-591). For other character sets, sorting will have no effect.
     *
     * @param fieldName1 first field name
     * @param sortOrder1 sort order for first field
     * @param fieldName2 second field name
     * @param sortOrder2 sort order for second field
     * @return A {@link io.realm.RealmResults} containing objects. If no objects match the condition,
     * a list with zero objects is returned.
     * @throws java.lang.IllegalArgumentException if a field name does not exist.
     */
    public RealmResults<E> findAllSorted(String fieldName1, Sort sortOrder1,
                                   String fieldName2, Sort sortOrder2) {
        return findAllSorted(new String[]{fieldName1, fieldName2}, new Sort[]{sortOrder1, sortOrder2});
    }


    /**
     * Find all objects that fulfill the query conditions and sorted by specific field names in
     * ascending order.
     *
     * Sorting is currently limited to character sets in 'Latin Basic', 'Latin Supplement', 'Latin Extended A',
     * 'Latin Extended B' (UTF-8 range 0-591). For other character sets, sorting will have no effect.
     *
     * @param fieldName1 first field name
     * @param sortOrder1 sort order for first field
     * @param fieldName2 second field name
     * @param sortOrder2 sort order for second field
     * @param fieldName3 third field names
     * @param sortOrder3 sort order for third field
     * @return A {@link io.realm.RealmResults} containing objects. If no objects match the condition,
     * a list with zero objects is returned.
     * @throws java.lang.IllegalArgumentException if a field name does not exist.
     */
    public RealmResults<E> findAllSorted(String fieldName1, Sort sortOrder1,
                                   String fieldName2, Sort sortOrder2,
                                   String fieldName3, Sort sortOrder3) {
        return findAllSorted(new String[] {fieldName1, fieldName2, fieldName3},
                new Sort[] {sortOrder1, sortOrder2, sortOrder3});
    }

    /**
     * Find the first object that fulfills the query conditions.
     *
     * @return The object found or {@code null} if no object matches the query conditions.
     * @see io.realm.RealmObject
     * @throws java.lang.RuntimeException Any other error.
     */
    public E findFirst() {
        long rowIndex = this.query.find();
        if (rowIndex >= 0) {
            return realm.get(clazz, className, (view != null) ? view.getTargetRowIndex(rowIndex) : rowIndex);
        } else {
            return null;
        }
    }

    // FIXME Replace with Schema when it is available
    private static class DynamicColumnMap implements Map<String, Long> {
        private final Table table;

        public DynamicColumnMap(Table table) {
            this.table = table;
        }

        @Override
        public Long get(Object key) {
            return table.getColumnIndex((String) key);
        }

        @Override
        public void clear() {
            throw new UnsupportedOperationException();
        }

        @Override
        public boolean containsKey(Object key) {
            throw new UnsupportedOperationException();
        }

        @Override
        public boolean containsValue(Object value) {
            throw new UnsupportedOperationException();
        }

        @Override
        public Set<Entry<String, Long>> entrySet() {
            throw new UnsupportedOperationException();
        }

        @Override
        public boolean isEmpty() {
            throw new UnsupportedOperationException();
        }

        @Override
        public Set<String> keySet() {
            throw new UnsupportedOperationException();
        }

        @Override
        public Long put(String key, Long value) {
            throw new UnsupportedOperationException();
        }

        @Override
        public void putAll(Map<? extends String, ? extends Long> map) {
            throw new UnsupportedOperationException();
        }

        @Override
        public Long remove(Object key) {
            throw new UnsupportedOperationException();
        }

        @Override
        public int size() {
            throw new UnsupportedOperationException();
        }

        @Override
        public Collection<Long> values() {
            throw new UnsupportedOperationException();
        }
    }

}<|MERGE_RESOLUTION|>--- conflicted
+++ resolved
@@ -18,11 +18,8 @@
 
 
 import java.util.ArrayList;
-<<<<<<< HEAD
 import java.util.Collection;
-=======
 import java.util.Arrays;
->>>>>>> 21f4ff58
 import java.util.Date;
 import java.util.HashMap;
 import java.util.List;
@@ -131,28 +128,12 @@
         this.columns = realm.columnIndices.getClassFields(clazz);
     }
 
-<<<<<<< HEAD
     private RealmQuery(RealmResults<E> queryResults, Class<E> clazz) {
         this.realm = queryResults.realm;
         this.clazz = clazz;
         this.table = realm.getTable(clazz);
         this.view = null;
         this.query = queryResults.getTable().where();
-=======
-    /**
-     * Create a RealmQuery instance from a @{link io.realm.RealmResults}.
-     *
-     * @param realmResults  The @{link io.realm.RealmResults} to query
-     * @param clazz         The class to query
-     * @throws java.lang.RuntimeException Any other error
-     */
-    public RealmQuery(RealmResults realmResults, Class<E> clazz) {
-        this.realm = realmResults.getRealm();
-        this.clazz = clazz;
-        this.table = realm.getTable(clazz);
-        this.view = null;
-        this.query = realmResults.getTable().where();
->>>>>>> 21f4ff58
         this.columns = realm.columnIndices.getClassFields(clazz);
     }
 
