--- conflicted
+++ resolved
@@ -139,14 +139,10 @@
      * @return
      */
     // TODO: consider another caching strategy so linked classes are included in the cache.
-<<<<<<< HEAD
-    private long[] getColumnIndices(String fieldName, RealmFieldType fieldType) {
-=======
-    private long[] getColumnIndices(String fieldDescription, ColumnType... validColumnTypes) {
+    private long[] getColumnIndices(String fieldDescription, RealmFieldType... validColumnTypes) {
         if (fieldDescription == null || fieldDescription.equals("")) {
             throw new IllegalArgumentException("Non-empty fieldname must be provided");
         }
->>>>>>> c6077fe1
         Table table = this.table;
         boolean checkColumnType = validColumnTypes != null && validColumnTypes.length > 0;
         if (containsDot(fieldDescription)) {
@@ -183,18 +179,12 @@
             if (columns.get(fieldDescription) == null) {
                 throw new IllegalArgumentException(String.format("Field '%s' does not exist.", fieldDescription));
             }
-<<<<<<< HEAD
-
-            RealmFieldType tableColumnType = table.getColumnType(columns.get(fieldName));
-            if (fieldType != null && fieldType != tableColumnType) {
-=======
             ColumnType tableColumnType = table.getColumnType(columns.get(fieldDescription));
             if (checkColumnType && !isValidType(tableColumnType, validColumnTypes)) {
->>>>>>> c6077fe1
                 throw new IllegalArgumentException(String.format("Field '%s': type mismatch. Was %s, expected %s.",
                         fieldDescription, tableColumnType, Arrays.toString(validColumnTypes)));
             }
-            return new long[] {columns.get(fieldDescription)};
+            return new long[] {columns.gets(fieldDescription)};
         }
     }
 
