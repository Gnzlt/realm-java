--- conflicted
+++ resolved
@@ -429,9 +429,6 @@
     }
 
     /**
-<<<<<<< HEAD
-     * Returns the ThreadLocal reference counter for this Realm type.
-=======
      * Check if the {@link io.realm.Realm} instance has already been closed.
      *
      * @return {@code true} if closed, {@code false} otherwise.
@@ -446,7 +443,6 @@
 
     /**
      * Returns the ThreadLocal reference counter for this Realm.
->>>>>>> 551f1b92
      */
     protected abstract Map<RealmConfiguration, Integer> getLocalReferenceCount();
 
