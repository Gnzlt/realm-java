--- conflicted
+++ resolved
@@ -246,12 +246,8 @@
      * <p>
      *
      * @param destination File to save the Realm to
-<<<<<<< HEAD
-     * @throws java.io.IOException                  if any write operation fails
-=======
      * @param key a 64-byte encryption key
      * @throws java.io.IOException if any write operation fails
->>>>>>> 27dfcacb
      * @throws RealmEncryptionNotSupportedException if the device doesn't support Realm encryption.
      */
     public void writeEncryptedCopyTo(File destination, byte[] key) throws java.io.IOException {
