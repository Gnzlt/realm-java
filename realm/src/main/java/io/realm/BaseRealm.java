--- conflicted
+++ resolved
@@ -312,13 +312,8 @@
      * Before beginning the transaction, {@link io.realm.Realm#beginTransaction()} updates the realm
      * in the case of pending updates from other threads.
      * <br>
-<<<<<<< HEAD
-     *
-     * @throws java.lang.IllegalStateException If already in a write transaction or incorrect thread.
-=======
      * Notice: it is not possible to nest transactions. If you start a transaction within a
      * transaction an exception is thrown.
->>>>>>> f517aed6
      */
     public void beginTransaction() {
         checkIfValid();
@@ -369,14 +364,7 @@
      * <br>
      * The Realm reverts back to read-only.
      * <br>
-<<<<<<< HEAD
-     * Calling this when not in a write transaction will throw an exception.
-     *
-     * @throws java.lang.IllegalStateException If the write transaction is an invalid state,
-     *                                         not in a write transaction or incorrect thread.
-=======
      * Calling this when not in a transaction will throw an exception.
->>>>>>> f517aed6
      */
     public void cancelTransaction() {
         checkIfValid();
@@ -436,12 +424,6 @@
      * <p>
      * It's important to always remember to close Realm instances when you're done with it in order
      * not to leak memory, file descriptors or grow the size of Realm file out of measure.
-<<<<<<< HEAD
-     *
-     * @throws java.lang.IllegalStateException if trying to close Realm on a different thread than the
-     *                                         one it was created on.
-=======
->>>>>>> f517aed6
      */
     @Override
     public void close() {
