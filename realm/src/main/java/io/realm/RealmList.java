/*
 * Copyright 2014 Realm Inc.
 *
 * Licensed under the Apache License, Version 2.0 (the "License");
 * you may not use this file except in compliance with the License.
 * You may obtain a copy of the License at
 *
 * http://www.apache.org/licenses/LICENSE-2.0
 *
 * Unless required by applicable law or agreed to in writing, software
 * distributed under the License is distributed on an "AS IS" BASIS,
 * WITHOUT WARRANTIES OR CONDITIONS OF ANY KIND, either express or implied.
 * See the License for the specific language governing permissions and
 * limitations under the License.
 */

package io.realm;

import java.util.AbstractList;
import java.util.ArrayList;
import java.util.Collections;
import java.util.List;

import io.realm.exceptions.RealmException;
import io.realm.internal.LinkView;

/**
 * RealmList is used to model one-to-many relationships in a {@link io.realm.RealmObject}.
 * RealmList has two modes: A managed and non-managed mode. In managed mode all objects are persisted
 * inside a Realm, in non-managed mode it works as a normal ArrayList.
 * <p>
 * Only Realm can create managed RealmLists. Managed RealmLists will automatically update the
 * content whenever the underlying Realm is updated, and can only be accessed using the getter
 * of a {@link io.realm.RealmObject}.
 * <p>
 * Non-managed RealmLists can be created by the user and can contain both managed and non-managed
 * RealmObjects. This is useful when dealing with JSON deserializers like GSON or other
 * frameworks that inject values into a class. Non-managed elements in this list can be added to a
 * Realm using the {@link Realm#copyToRealm(Iterable)} method.
 * <p>
 * @param <E> The class of objects in list.
 */

public class RealmList<E extends RealmObject> extends AbstractList<E> {

    private static final String ONLY_IN_MANAGED_MODE_MESSAGE = "This method is only available in managed mode";
    private static final String NULL_OBJECTS_NOT_ALLOWED_MESSAGE = "RealmList does not accept null values";

    private final boolean managedMode;
    protected Class<E> clazz;
    protected String className;
    protected LinkView view;
    protected BaseRealm realm;
    private List<E> nonManagedList;

    /**
     * Create a RealmList in non-managed mode, where the elements are not controlled by a Realm.
     * This effectively makes the RealmList function as a {@link java.util.ArrayList} and it is not possible
     * to query the objects in this state.
     * <p>
     * Use {@link io.realm.Realm#copyToRealm(Iterable)}  to properly persist it's elements in
     * Realm.
     */
    public RealmList() {
        managedMode = false;
        nonManagedList = new ArrayList<E>();
    }

    /**
     * Create a RealmList in non-managed mode with an initial list of elements.
     * A RealmList in non-managed mode function as a {@link java.util.ArrayList} and it is not
     * possible to query the objects in this state.
     *
     * Use {@link io.realm.Realm#copyToRealm(Iterable)} to properly persist all non-managed elements
     * in Realm.
     *
     * @param objects Initial objects in the list.
     */
    public RealmList(E... objects) {
        if (objects == null) {
            throw new IllegalArgumentException("The objects argument cannot be null");
        }
        managedMode = false;
        nonManagedList = new ArrayList<E>(objects.length);
        Collections.addAll(nonManagedList, objects);
    }

    /**
     * Creates a RealmList from a LinkView, so its elements are managed by Realm.
     *
     * @param clazz Type of elements in the Array
     * @param linkView  Backing LinkView
     * @param realm Reference to Realm containing the data
     */
    RealmList(Class<E> clazz, LinkView linkView, BaseRealm realm) {
        this.managedMode = true;
        this.clazz = clazz;
        this.view = linkView;
        this.realm = realm;
    }

    RealmList(String className, LinkView linkView, BaseRealm realm) {
        this.managedMode = true;
        this.view = linkView;
        this.realm = realm;
        this.className = className;
    }

    /**
     * Check if {@link io.realm.RealmResults} is still valid to use i.e. the {@link io.realm.Realm}
     * instance hasn't been closed.
     *
     * @return {@code true} if still valid to use, {@code false} otherwise or if it is a
     * standalone object.
     */
    public boolean isValid() {
        //noinspection SimplifiableIfStatement
        if (!managedMode) {
            return false;
        }

        return isAttached();
    }

    private boolean isAttached() {
        return view != null && view.isAttached();
    }

    /**
     * Inserts the specified object into this List at the specified location. The object is inserted before any previous
     * element at the specified location. If the location is equal to the size of this List, the object is added at the
     * end.
     * <ol>
     * <li><b>Un-managed RealmLists:</b> It is possible to add both managed and un-managed objects. If adding managed
     * objects to a un-managed RealmList they will not be copied to the Realm again if using
     * {@link Realm#copyToRealm(RealmObject)} afterwards.</li>
     *
     * <li><b>Managed RealmLists:</b> It is possible to add un-managed objects to a RealmList that is already managed. In
     * that case the object will transparently be copied to Realm using {@link Realm#copyToRealm(RealmObject)}
     * or {@link Realm#copyToRealmOrUpdate(RealmObject)} if it has a primary key.</li>
     * </ol>
     * @param location the index at which to insert.
     * @param object the object to add.
     * @throws IllegalStateException if Realm instance has been closed or container object has been removed.
     * @throws IndexOutOfBoundsException if {@code location < 0 || location > size()}
     */
    @Override
    public void add(int location, E object) {
        checkValidObject(object);
        if (managedMode) {
            checkValidView();
            object = copyToRealmIfNeeded(object);
            view.insert(location, object.row.getIndex());
        } else {
            nonManagedList.add(location, object);
        }
    }

    /**
     * Adds the specified object at the end of this List.
     * <ol>
     * <li><b>Un-managed RealmLists:</b> It is possible to add both managed and un-managed objects. If adding managed
     * objects to a un-managed RealmList they will not be copied to the Realm again if using
     * {@link Realm#copyToRealm(RealmObject)} afterwards.</li>
     *
     * <li><b>Managed RealmLists:</b> It is possible to add un-managed objects to a RealmList that is already managed. In
     * that case the object will transparently be copied to Realm using {@link Realm#copyToRealm(RealmObject)}
     * or {@link Realm#copyToRealmOrUpdate(RealmObject)} if it has a primary key.</li>
     * </ol>
     * @param object the object to add.
     * @return true
     * @throws IllegalStateException if Realm instance has been closed or parent object has been removed.
     */
    @Override
    public boolean add(E object) {
        checkValidObject(object);
        if (managedMode) {
            checkValidView();
            object = copyToRealmIfNeeded(object);
            view.add(object.row.getIndex());
        } else {
            nonManagedList.add(object);
        }
        return true;
    }

    /**
     * Replaces the element at the specified location in this list with the
     * specified object.
     * <ol>
     * <li><b>Un-managed RealmLists:</b> It is possible to add both managed and un-managed objects. If adding managed
     * objects to a un-managed RealmList they will not be copied to the Realm again if using
     * {@link Realm#copyToRealm(RealmObject)} afterwards.</li>
     *
     * <li><b>Managed RealmLists:</b> It is possible to add un-managed objects to a RealmList that is already managed. In
     * that case the object will transparently be copied to Realm using {@link Realm#copyToRealm(RealmObject)}
     * or {@link Realm#copyToRealmOrUpdate(RealmObject)} if it has a primary key.</li>
     * </ol>
     * @param location the index at which to put the specified object.
     * @param object the object to add.
     * @return the previous element at the index.
     * @throws IllegalStateException if Realm instance has been closed or parent object has been removed.
     * @throws IndexOutOfBoundsException if {@code location < 0 || location >= size()}
     */
    @Override
    public E set(int location, E object) {
        checkValidObject(object);
        if (managedMode) {
            checkValidView();
            object = copyToRealmIfNeeded(object);
            view.set(location, object.row.getIndex());
        } else {
            nonManagedList.set(location, object);
        }
        return object;
    }

    // Transparently copies a standalone object or managed object from another Realm to the Realm backing this RealmList.
    private E copyToRealmIfNeeded(E object) {
        if (!(realm instanceof Realm))  {
            throw new IllegalStateException("Not supported for RealmList containing DynamicRealmObjects");
        }
        Realm realm = (Realm) this.realm;
        if (object.row != null && object.realm.getPath().equals(realm.getPath())) {
            return object;
        }
        if (realm.getTable(object.getClass()).hasPrimaryKey()) {
            return realm.copyToRealmOrUpdate(object);
        } else {
            return realm.copyToRealm(object);
        }
    }

    /**
     * Moves an object from one position to another, while maintaining a fixed sized list.
     * RealmObjects will be shifted so no null values are introduced.
     *
     * @param oldPos Index of RealmObject to move.
     * @param newPos Target position. If newPos &lt; oldPos the object at the location will be shifted
     *               to the right. If oldPos &lt; newPos, indexes &gt; oldPos will be shifted once to the
     *               left.
     *
     * @throws IllegalStateException if Realm instance has been closed or parent object has been removed.
     * @throws java.lang.IndexOutOfBoundsException if any position is outside [0, size()[.
     */
    public void move(int oldPos, int newPos) {
        if (managedMode) {
            checkValidView();
            view.move(oldPos, newPos);
        } else {
            checkIndex(oldPos);
            checkIndex(newPos);
            E object = nonManagedList.remove(oldPos);
            if (newPos > oldPos) {
                nonManagedList.add(newPos - 1, object);
            } else {
                nonManagedList.add(newPos, object);
            }
        }
    }

    /**
     * Removes all elements from this list, leaving it empty.
     *
     * @throws IllegalStateException if Realm instance has been closed or parent object has been removed.
     * @see List#isEmpty
     * @see List#size
     */
    @Override
    public void clear() {
        if (managedMode) {
            checkValidView();
            view.clear();
        } else {
            nonManagedList.clear();
        }
    }

    /**
     * Removes the object at the specified location from this list.
     *
     * @param location the index of the object to remove.
     * @return the removed object.
     * @throws IllegalStateException if Realm instance has been closed or parent object has been removed.
     * @throws IndexOutOfBoundsException if {@code location < 0 || location >= size()}
     */
    @Override
    public E remove(int location) {
        if (managedMode) {
            checkValidView();
            E removedItem = get(location);
            view.remove(location);
            return removedItem;
        } else {
            return nonManagedList.remove(location);
        }
    }

    /**
     * Returns the element at the specified location in this list.
     *
     * @param location the index of the element to return.
     * @return the element at the specified index.
     * @throws IllegalStateException if Realm instance has been closed or parent object has been removed.
     * @throws IndexOutOfBoundsException if {@code location < 0 || location >= size()}
     */
    @Override
    public E get(int location) {
        if (managedMode) {
<<<<<<< HEAD
            checkIfViewAttached();
            long rowIndex = view.getTargetRowIndex(location);
            return realm.get(clazz, className, rowIndex);
=======
            checkValidView();
            return realm.get(clazz, view.getTargetRowIndex(location));
>>>>>>> f517aed6
        } else {
            return nonManagedList.get(location);
        }
    }

    /**
     * Find the first object.
     *
     * @return The first object or {@code null} if the list is empty.
     * @throws IllegalStateException if Realm instance has been closed or parent object has been removed.
     */
    public E first() {
        if (managedMode) {
            checkValidView();
            return view.isEmpty() ? null : get(0);
        } else if (nonManagedList != null && nonManagedList.size() > 0) {
            return nonManagedList.get(0);
        }
        return null;
    }

    /**
     * Find the last object.
     *
     * @return The last object or {@code null} if the list is empty.
     * @throws IllegalStateException if Realm instance has been closed or parent object has been removed.
     */
    public E last() {
        if (managedMode) {
            checkValidView();
            return view.isEmpty() ? null : get((int) view.size() - 1);
        } else if (nonManagedList != null && nonManagedList.size() > 0) {
            return nonManagedList.get(nonManagedList.size() - 1);
        }
        return null;
    }

    /**
     * Returns the number of elements in this {@code List}.
     *
     * @return the number of elements in this {@code List}.
     * @throws IllegalStateException if Realm instance has been closed or parent object has been removed.
     */
    @Override
    public int size() {
        if (managedMode) {
            checkValidView();
            long size = view.size();
            return size < Integer.MAX_VALUE ? (int) size : Integer.MAX_VALUE;
        } else {
            return nonManagedList.size();
        }
    }

    /**
     * Returns a RealmQuery, which can be used to query for specific objects of this class
     *
     * @return A RealmQuery object
     * @throws IllegalStateException if Realm instance has been closed or parent object has been removed.
     * @see io.realm.RealmQuery
     */
    public RealmQuery<E> where() {
        if (managedMode) {
<<<<<<< HEAD
            checkIfViewAttached();
            return RealmQuery.createQueryFromList(this);
=======
            checkValidView();
            return new RealmQuery<E>(this.realm, view, clazz);
>>>>>>> f517aed6
        } else {
            throw new RealmException(ONLY_IN_MANAGED_MODE_MESSAGE);
        }
    }

    private void checkValidObject(E object) {
        if (object == null) {
            throw new IllegalArgumentException(NULL_OBJECTS_NOT_ALLOWED_MESSAGE);
        }
    }

    private void checkIndex(int location) {
        int size = size();
        if (location < 0 || location >= size) {
            throw new IndexOutOfBoundsException("Invalid index " + location + ", size is " + size);
        }
    }

    private void checkValidView() {
        realm.checkIfValid();
        if (view == null || !view.isAttached()) {
            throw new IllegalStateException("Realm instance has been closed or parent object has been removed.");
        }
    }

    @Override
    public String toString() {
        StringBuilder sb = new StringBuilder();
        sb.append(managedMode ? clazz.getSimpleName() : getClass().getSimpleName());
        sb.append("@[");
        if (managedMode && !isAttached()) {
            sb.append("invalid");
        } else {
            for (int i = 0; i < size(); i++) {
                if (managedMode) {
                    sb.append(get(i).row.getIndex());
                } else {
                    sb.append(System.identityHashCode(get(i)));
                }
                if (i < size() - 1) {
                    sb.append(',');
                }
            }
        }
        sb.append("]");
        return sb.toString();
    }
}<|MERGE_RESOLUTION|>--- conflicted
+++ resolved
@@ -307,14 +307,9 @@
     @Override
     public E get(int location) {
         if (managedMode) {
-<<<<<<< HEAD
-            checkIfViewAttached();
+            checkValidView();
             long rowIndex = view.getTargetRowIndex(location);
             return realm.get(clazz, className, rowIndex);
-=======
-            checkValidView();
-            return realm.get(clazz, view.getTargetRowIndex(location));
->>>>>>> f517aed6
         } else {
             return nonManagedList.get(location);
         }
@@ -378,13 +373,8 @@
      */
     public RealmQuery<E> where() {
         if (managedMode) {
-<<<<<<< HEAD
-            checkIfViewAttached();
+            checkValidView();
             return RealmQuery.createQueryFromList(this);
-=======
-            checkValidView();
-            return new RealmQuery<E>(this.realm, view, clazz);
->>>>>>> f517aed6
         } else {
             throw new RealmException(ONLY_IN_MANAGED_MODE_MESSAGE);
         }
