--- conflicted
+++ resolved
@@ -223,17 +223,10 @@
     }
 
     public static String getRandomString(int length) {
-<<<<<<< HEAD
-        Random random = new Random();
-        StringBuilder sb = new StringBuilder(length);
-        for (int i = 0; i < length; i++) {
-            sb.append((char) random.nextInt(128));
-=======
         Random r = new Random();
         StringBuilder sb = new StringBuilder(length);
         for (int i = 0; i < length; i++) {
             sb.append((char) r.nextInt(128)); // Restrict to standard ASCII chars.
->>>>>>> cc335406
         }
         return sb.toString();
     }
