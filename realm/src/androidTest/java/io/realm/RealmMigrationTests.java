/*
 * Copyright 2015 Realm Inc.
 *
 * Licensed under the Apache License, Version 2.0 (the "License");
 * you may not use this file except in compliance with the License.
 * You may obtain a copy of the License at
 *
 * http://www.apache.org/licenses/LICENSE-2.0
 *
 * Unless required by applicable law or agreed to in writing, software
 * distributed under the License is distributed on an "AS IS" BASIS,
 * WITHOUT WARRANTIES OR CONDITIONS OF ANY KIND, either express or implied.
 * See the License for the specific language governing permissions and
 * limitations under the License.
 */

package io.realm;

import android.test.AndroidTestCase;

import java.io.File;
import java.io.IOException;
import java.util.EnumSet;

import io.realm.entities.AllTypes;
import io.realm.entities.AnnotationTypes;
import io.realm.entities.FieldOrder;
<<<<<<< HEAD
=======
import io.realm.entities.NullTypes;
import io.realm.entities.PrimaryKeyAsLong;
import io.realm.entities.PrimaryKeyAsString;
import io.realm.entities.StringOnly;
>>>>>>> 772e2e4c
import io.realm.exceptions.RealmMigrationNeededException;
import io.realm.internal.Table;

public class RealmMigrationTests extends AndroidTestCase {

    public Realm realm;

    @Override
    protected void tearDown() throws Exception {
        super.tearDown();
        if (realm != null) {
            realm.close();
        }
    }

    public void testRealmClosedAfterMigrationException() throws IOException {
        String REALM_NAME = "default0.realm";
        RealmConfiguration realmConfig = TestHelper.createConfiguration(getContext(), REALM_NAME);
        Realm.deleteRealm(realmConfig);
        TestHelper.copyRealmFromAssets(getContext(), REALM_NAME, REALM_NAME);
        try {
            Realm.getInstance(realmConfig);
            fail("A migration should be triggered");
        } catch (RealmMigrationNeededException expected) {
            Realm.deleteRealm(realmConfig); // Delete old realm
        }

        // This should recreate the Realm with proper schema
        Realm realm = Realm.getInstance(realmConfig);
        int result = realm.where(AllTypes.class).equalTo("columnString", "Foo").findAll().size();
        assertEquals(0, result);
        realm.close();
    }

    // If a migration creates a different ordering of columns on Realm A, while another ordering is generated by
    // creating a new Realm B. Global column indices will not work. They must be calculated for each Realm.
    public void testLocalColumnIndices() throws IOException {
        String MIGRATED_REALM = "migrated.realm";
        String NEW_REALM = "new.realm";

        // Migrate old Realm to proper schema

        // V1 config
        RealmConfiguration v1Config = new RealmConfiguration.Builder(getContext())
                .name(MIGRATED_REALM)
                .schema(AllTypes.class)
                .schemaVersion(1)
                .build();
        Realm.deleteRealm(v1Config);
        Realm oldRealm = Realm.getInstance(v1Config);
        oldRealm.close();

        // V2 config
        RealmMigration migration = new RealmMigration() {
            @Override
            public void migrate(DynamicRealm realm, long oldVersion, long newVersion) {
                RealmSchema schema = realm.getSchema();
                schema.createClass("FieldOrder")
                        .addInt("field2")
                        .addBoolean("field1");
            }
        };

        RealmConfiguration v2Config = new RealmConfiguration.Builder(getContext())
                .name(MIGRATED_REALM)
                .schema(AllTypes.class, FieldOrder.class)
                .schemaVersion(2)
                .migration(migration)
                .build();
        oldRealm = Realm.getInstance(v2Config);

        // Create new Realm which will cause column indices to be recalculated based on the order in the java file
        // instead of the migration
        RealmConfiguration newConfig = new RealmConfiguration.Builder(getContext())
                .name(NEW_REALM)
                .schemaVersion(2)
                .schema(AllTypes.class, FieldOrder.class)
                .build();
        Realm.deleteRealm(newConfig);
        Realm newRealm = Realm.getInstance(newConfig);
        newRealm.close();

        // Try to query migrated realm. With local column indices this will work. With global it will fail.
        assertEquals(0, oldRealm.where(FieldOrder.class).equalTo("field1", true).findAll().size());
        oldRealm.close();
    }

    public void testNotSettingIndexThrows() {

        // Create v0 of the Realm
        RealmConfiguration originalConfig = new RealmConfiguration.Builder(getContext()).schema(AllTypes.class).build();
        Realm.deleteRealm(originalConfig);
        Realm.getInstance(originalConfig).close();

        // Create v1 of the Realm
        RealmMigration migration = new RealmMigration() {
            @Override
            public void migrate(DynamicRealm realm, long oldVersion, long newVersion) {
                RealmSchema schema = realm.getSchema();
                schema.createClass("AnnotationTypes")
                        .addLong("id", EnumSet.of(RealmModifier.PRIMARY_KEY))
                        .addString("indexString") // Forget to set @Index
                        .addString("notIndexString");
            }
        };

        RealmConfiguration realmConfig = new RealmConfiguration.Builder(getContext())
                .schemaVersion(1)
                .schema(AllTypes.class, AnnotationTypes.class)
                .migration(migration)
                .build();
        try {
            realm = Realm.getInstance(realmConfig);
            fail();
        } catch (RealmMigrationNeededException expected) {
        } finally {
            if (realm != null) {
                realm.close();
                Realm.deleteRealm(realmConfig);
            }
        }
    }

    public void testNotSettingPrimaryKeyThrows() {

        // Create v0 of the Realm
        RealmConfiguration originalConfig = new RealmConfiguration.Builder(getContext()).schema(AllTypes.class).build();
        Realm.deleteRealm(originalConfig);
        Realm.getInstance(originalConfig).close();

        RealmMigration migration = new RealmMigration() {
            @Override
            public void migrate(DynamicRealm realm, long oldVersion, long newVersion) {
                RealmSchema schema = realm.getSchema();
                schema.createClass("AnnotationTypes")
                        .addLong("id") // Forget to set @PrimaryKey
                        .addString("indexString", EnumSet.of(RealmModifier.INDEXED))
                        .addString("notIndexString");
            }
        };

        // Create v1 of the Realm
        RealmConfiguration realmConfig = new RealmConfiguration.Builder(getContext())
                .schemaVersion(1)
                .schema(AllTypes.class, AnnotationTypes.class)
                .migration(migration)
                .build();
        try {
            realm = Realm.getInstance(realmConfig);
            fail();
        } catch (RealmMigrationNeededException e) {
<<<<<<< HEAD
            if (!e.getMessage().equals("Primary key not defined for field 'id'")) {
                fail(e.toString());
            }
        } finally {
            if (realm != null) {
                realm.close();
                Realm.deleteRealm(realmConfig);
=======
            if (!e.getMessage().equals("Primary key not defined for field 'id' in existing Realm file. Add @PrimaryKey.")) {
                fail(e.getMessage());
>>>>>>> 772e2e4c
            }
        }
    }

    // adding search index is idempotent
    public void testAddingSearchIndexTwice() throws IOException {
        Class[] classes = {PrimaryKeyAsLong.class, PrimaryKeyAsString.class};

        for (final Class clazz : classes){
            final boolean[] didMigrate = {false};

            RealmMigration migration = new RealmMigration() {
                @Override
                public long execute(Realm realm, long version) {
                    Table table = realm.getTable(clazz);
                    long columnIndex = table.getColumnIndex("id");
                    table.addSearchIndex(columnIndex);
                    if (clazz == PrimaryKeyAsLong.class) {
                        columnIndex = table.getColumnIndex("name");
                        table.convertColumnToNullable(columnIndex);
                    }
                    didMigrate[0] = true;
                    return 42;
                }
            };
            RealmConfiguration realmConfig = new RealmConfiguration.Builder(getContext())
                    .schemaVersion(42)
                    .schema(clazz)
                    .migration(migration)
                    .build();
            Realm.deleteRealm(realmConfig);
            TestHelper.copyRealmFromAssets(getContext(), "default-before-migration.realm", Realm.DEFAULT_REALM_NAME);
            Realm.migrateRealm(realmConfig);
            realm = Realm.getInstance(realmConfig);
            assertEquals(42, realm.getVersion());
            assertTrue(didMigrate[0]);
            Table table = realm.getTable(clazz);
            assertEquals(true, table.hasSearchIndex(table.getColumnIndex("id")));
            realm.close();
        }
    }

    public void testSetAnnotations() {

        // Create v0 of the Realm
        RealmConfiguration originalConfig = new RealmConfiguration.Builder(getContext()).schema(AllTypes.class).build();
        Realm.deleteRealm(originalConfig);
        Realm.getInstance(originalConfig).close();

        RealmMigration migration = new RealmMigration() {
            @Override
<<<<<<< HEAD
            public void migrate(DynamicRealm realm, long oldVersion, long newVersion) {
                RealmSchema schema = realm.getSchema();
                schema.createClass("AnnotationTypes")
                        .addLong("id", EnumSet.of(RealmModifier.PRIMARY_KEY, RealmModifier.INDEXED))
                        .addString("indexString", EnumSet.of(RealmModifier.INDEXED))
                        .addString("notIndexString");
=======
            public long execute(Realm realm, long version) {
                Table table = realm.getTable(AnnotationTypes.class);
                if (table.getColumnCount() == 0) {
                    long columnIndex = table.addColumn(RealmFieldType.INTEGER, "id");
                    table.setPrimaryKey("id");
                    // Primary key will be indexed automatically
                    table.addSearchIndex(columnIndex);
                    columnIndex = table.addColumn(RealmFieldType.STRING, "indexString", Table.NULLABLE);
                    table.addSearchIndex(columnIndex);
                    table.addColumn(RealmFieldType.STRING, "notIndexString", Table.NULLABLE);
                }
                return 1;
>>>>>>> 772e2e4c
            }
        };

        RealmConfiguration realmConfig = new RealmConfiguration.Builder(getContext())
                .schemaVersion(1)
                .schema(AllTypes.class, AnnotationTypes.class)
                .migration(migration)
                .build();

        realm = Realm.getInstance(realmConfig);
        Table table = realm.getTable(AnnotationTypes.class);
        assertEquals(3, table.getColumnCount());
        assertTrue(table.hasPrimaryKey());
        assertTrue(table.hasSearchIndex(table.getColumnIndex("indexString")));
    }

    public void testNotSettingIndexForPrimaryKeyThrows() {
        // Creating v0 of the the Realm
        RealmConfiguration originalConfig = new RealmConfiguration.Builder(getContext()).schema(AllTypes.class).build();
        Realm.deleteRealm(originalConfig);
        Realm.getInstance(originalConfig).close();

        RealmMigration migration = new RealmMigration() {
            @Override
            public void migrate(DynamicRealm realm, long oldVersion, long newVersion) {
                RealmSchema schema = realm.getSchema();
                schema.createClass("AnnotationTypes")
                        .addInt("id", EnumSet.of(RealmModifier.PRIMARY_KEY))
                        .removeIndex("id")
                        .addString("indexString", EnumSet.of(RealmModifier.INDEXED))
                        .addString("notIndexString");
            }
        };
        RealmConfiguration realmConfig = new RealmConfiguration.Builder(getContext())
                .schemaVersion(1)
                .schema(AllTypes.class, AnnotationTypes.class)
                .migration(migration)
                .build();

        try {
            realm = Realm.getInstance(realmConfig);
            fail();
        } catch (IllegalStateException e) {
            if (!e.getMessage().equals("Field is not indexed: id")) {
                fail(e.toString());
            }
        }
    }

    public void testGetPathFromMigrationException() throws IOException {
        TestHelper.copyRealmFromAssets(getContext(), "default0.realm", Realm.DEFAULT_REALM_NAME);
        File realm = new File(getContext().getFilesDir(), Realm.DEFAULT_REALM_NAME);
        try {
            Realm.getInstance(getContext());
            fail();
        } catch (RealmMigrationNeededException expected) {
            assertEquals(expected.getPath(), realm.getCanonicalPath());
        }
    }

    // In default-before-migration.realm, CatOwner has a RealmList<Dog> field.
    // This is changed to RealmList<Cat> and getInstance() must throw an exception.
    public void testRealmListChanged() throws IOException {
        TestHelper.copyRealmFromAssets(getContext(), "default-before-migration.realm", Realm.DEFAULT_REALM_NAME);
        try {
            realm = Realm.getInstance(getContext());
            fail();
        } catch (RealmMigrationNeededException expected) {
        }
    }

    // Pre-null Realms will leave columns not-nullable after the underlying storage engine has
    // migrated the file format. But @Required must be added, and forgetting so will give you
    // a RealmMigrationNeeded exception.
    public void testOpenPreNullRealmRequiredMissing() throws IOException {
        TestHelper.copyRealmFromAssets(getContext(), "default-before-migration.realm", Realm.DEFAULT_REALM_NAME);
        RealmMigration realmMigration = new RealmMigration() {
            @Override
            public long execute(Realm realm, long version) {
                // intentionally left empty
                return 0;
            }
        };

        try {
            RealmConfiguration realmConfig = new RealmConfiguration.Builder(getContext())
                    .schemaVersion(0)
                    .schema(StringOnly.class)
                    .migration(realmMigration)
                    .build();
            Realm realm = Realm.getInstance(realmConfig);
            realm.close();
            fail();
        } catch (RealmMigrationNeededException e) {
            assertEquals("Field 'chars' is required. Either set @Required to field 'chars' or migrate using io.realm.internal.Table.convertColumnToNullable().",
                    e.getMessage());
        }
    }

    // Pre-null Realms will leave columns not-nullable after the underlying storage engine has
    // migrated the file format. An explicit migration step to convert to nullable, and the
    // old class (without @Required) can be used,
    public void testMigratePreNull() throws IOException {
        TestHelper.copyRealmFromAssets(getContext(), "default-before-migration.realm", Realm.DEFAULT_REALM_NAME);
        RealmMigration migration = new RealmMigration() {
            @Override
            public long execute(Realm realm, long version) {
                Table table = realm.getTable(StringOnly.class);
                table.convertColumnToNullable(table.getColumnIndex("chars"));
                return 1;
            }
        };

        RealmConfiguration realmConfig = new RealmConfiguration.Builder(getContext())
                .schemaVersion(1)
                .schema(StringOnly.class)
                .migration(migration)
                .build();
        Realm realm = Realm.getInstance(realmConfig);
        realm.beginTransaction();
        StringOnly stringOnly = realm.createObject(StringOnly.class);
        stringOnly.setChars(null);
        realm.commitTransaction();
        realm.close();
    }

    // Pre-null Realms will leave columns not-nullable after the underlying storage engine has
    // migrated the file format. If the user adds the @Required annotation to a field and does not
    // change the schema version, no migration is needed. But then, null cannot be used as a value.
    public void testOpenPreNullWithRequired() throws IOException {
        TestHelper.copyRealmFromAssets(getContext(), "default-before-migration.realm", Realm.DEFAULT_REALM_NAME);
        RealmConfiguration realmConfig = new RealmConfiguration.Builder(getContext())
                .schemaVersion(0)
                .schema(AllTypes.class)
                .build();
        Realm realm = Realm.getInstance(realmConfig);

        realm.beginTransaction();
        try {
            AllTypes allTypes = realm.createObject(AllTypes.class);
            allTypes.setColumnString(null);
            fail();
        } catch (IllegalArgumentException ignored) {
        }
        realm.cancelTransaction();

        realm.close();
    }

    // If a required field was nullable before, a RealmMigrationNeededException should be thrown
    public void testNotSettingRequiredForNotNullableThrows() {
        String[] notNullableFields = {"fieldStringNotNull", "fieldBytesNotNull", "fieldBooleanNotNull",
                "fieldByteNotNull", "fieldShortNotNull", "fieldIntegerNotNull", "fieldLongNotNull",
                "fieldFloatNotNull", "fieldDoubleNotNull", "fieldDateNotNull"};
        //String[] notNullableFields = {"fieldBooleanNotNull"};
        for (final String field : notNullableFields) {
            final RealmMigration migration = new RealmMigration() {
                @Override
                public long execute(Realm realm, long version) {
                    if (version == -1) { // -1 == UNVERSIONED i.e., not initialized
                        // No @Required for not nullable field
                        TestHelper.initNullTypesTableExcludes(realm, field);
                        Table table = realm.getTable(NullTypes.class);
                        if (field.equals("fieldStringNotNull")) {
                            // 1 String
                            table.addColumn(RealmFieldType.STRING, field, Table.NULLABLE);
                        } else if (field.equals("fieldBytesNotNull")) {
                            // 2 Bytes
                            table.addColumn(RealmFieldType.BINARY, field, Table.NULLABLE);
                        } else if (field.equals("fieldBooleanNotNull")) {
                            // 3 Boolean
                            table.addColumn(RealmFieldType.BOOLEAN, field, Table.NULLABLE);
                        } else if (field.equals("fieldByteNotNull") || field.equals("fieldShortNotNull") ||
                                field.equals("fieldIntegerNotNull") || field.equals("fieldLongNotNull")) {
                            // 4 Byte 5 Short 6 Integer 7 Long
                            table.addColumn(RealmFieldType.INTEGER, field, Table.NULLABLE);
                        } else if (field.equals("fieldFloatNotNull")) {
                            // 8 Float
                            table.addColumn(RealmFieldType.FLOAT, field, Table.NULLABLE);
                        } else if (field.equals("fieldDoubleNotNull")) {
                            // 9 Double
                            table.addColumn(RealmFieldType.DOUBLE, field, Table.NULLABLE);
                        } else if (field.equals("fieldDateNotNull")) {
                            // 10 Date
                            table.addColumn(RealmFieldType.DATE, field, Table.NULLABLE);
                        }
                        // 11 Object skipped
                    }
                    return 1;
                }
            };

            @SuppressWarnings("unchecked")
            RealmConfiguration realmConfig = new RealmConfiguration.Builder(getContext())
                    .schemaVersion(1)
                    .schema(NullTypes.class)
                    .migration(migration)
                    .build();
            Realm.deleteRealm(realmConfig);
            Realm.migrateRealm(realmConfig);

            try {
                realm = Realm.getInstance(realmConfig);
                fail("Failed on " + field);
            } catch (RealmMigrationNeededException e) {
                assertEquals("Field '" + field + "' does support null values in the existing Realm file." +
                        " Remove @Required or @PrimaryKey from field '" + field + "' " +
                        "or migrate using io.realm.internal.Table.convertColumnToNotNullable().",
                        e.getMessage());
            }
        }
    }

    // If a field is not required but was not nullable before, a RealmMigrationNeededException should be thrown
    public void testSettingRequiredForNullableThrows() {
        String[] notNullableFields = {"fieldStringNull", "fieldBytesNull", "fieldBooleanNull",
                "fieldByteNull", "fieldShortNull", "fieldIntegerNull", "fieldLongNull",
                "fieldFloatNull", "fieldDoubleNull", "fieldDateNull"};
        for (final String field : notNullableFields) {
            final RealmMigration migration = new RealmMigration() {
                @Override
                public long execute(Realm realm, long version) {
                    if (version == -1) {  // -1 == UNVERSIONED i.e., not been initialized
                        // No @Required for not nullable field
                        TestHelper.initNullTypesTableExcludes(realm, field);
                        Table table = realm.getTable(NullTypes.class);
                        if (field.equals("fieldStringNull")) {
                            // 1 String
                            table.addColumn(RealmFieldType.STRING, field, Table.NOT_NULLABLE);
                        } else if (field.equals("fieldBytesNull")) {
                            // 2 Bytes
                            table.addColumn(RealmFieldType.BINARY, field, Table.NOT_NULLABLE);
                        } else if (field.equals("fieldBooleanNull")) {
                            // 3 Boolean
                            table.addColumn(RealmFieldType.BOOLEAN, field, Table.NOT_NULLABLE);
                        } else if (field.equals("fieldByteNull") || field.equals("fieldShortNull") ||
                                field.equals("fieldIntegerNull") || field.equals("fieldLongNull")) {
                            // 4 Byte 5 Short 6 Integer 7 Long
                            table.addColumn(RealmFieldType.INTEGER, field, Table.NOT_NULLABLE);
                        } else if (field.equals("fieldFloatNull")) {
                            // 8 Float
                            table.addColumn(RealmFieldType.FLOAT, field, Table.NOT_NULLABLE);
                        } else if (field.equals("fieldDoubleNull")) {
                            // 9 Double
                            table.addColumn(RealmFieldType.DOUBLE, field, Table.NOT_NULLABLE);
                        } else if (field.equals("fieldDateNull")) {
                            // 10 Date
                            table.addColumn(RealmFieldType.DATE, field, Table.NOT_NULLABLE);
                        }
                        // 11 Object skipped
                    }
                    return 1;
                }
            };

            @SuppressWarnings("unchecked")
            RealmConfiguration realmConfig = new RealmConfiguration.Builder(getContext())
                    .schemaVersion(1)
                    .schema(NullTypes.class)
                    .migration(migration)
                    .build();
            Realm.deleteRealm(realmConfig);
            Realm.migrateRealm(realmConfig);

            try {
                realm = Realm.getInstance(realmConfig);
                fail("Failed on " + field);
            } catch (RealmMigrationNeededException e) {
                if (field.equals("fieldStringNull") || field.equals("fieldBytesNull") || field.equals("fieldDateNull")) {
                    assertEquals("Field '" + field + "' is required. Either set @Required to field '" +
                            field + "' " +
                            "or migrate using io.realm.internal.Table.convertColumnToNullable().", e.getMessage());
                } else {
                    assertEquals("Field '" + field + "' does not support null values in the existing Realm file."
                                    + " Either set @Required, use the primitive type for field '"
                                    + field + "' or migrate using io.realm.internal.Table.convertColumnToNullable().",  e.getMessage());
                }
            }
        }
    }

    public void testRealmOpenBeforeMigrationThrows() {
        RealmConfiguration config = TestHelper.createConfiguration(getContext());
        Realm.deleteRealm(config);
        realm = Realm.getInstance(config);

        try {
            // Trigger manual migration. This can potentially change the schema, so should only be allowed when
            // no-one else is working on the Realm.
            Realm.migrateRealm(config, new RealmMigration() {
                @Override
                public long execute(Realm realm, long version) {
                    return 0;
                }
            });
            fail();
        } catch (IllegalStateException ignored) {
        }
    }
}<|MERGE_RESOLUTION|>--- conflicted
+++ resolved
@@ -25,13 +25,10 @@
 import io.realm.entities.AllTypes;
 import io.realm.entities.AnnotationTypes;
 import io.realm.entities.FieldOrder;
-<<<<<<< HEAD
-=======
 import io.realm.entities.NullTypes;
 import io.realm.entities.PrimaryKeyAsLong;
 import io.realm.entities.PrimaryKeyAsString;
 import io.realm.entities.StringOnly;
->>>>>>> 772e2e4c
 import io.realm.exceptions.RealmMigrationNeededException;
 import io.realm.internal.Table;
 
@@ -90,8 +87,8 @@
             public void migrate(DynamicRealm realm, long oldVersion, long newVersion) {
                 RealmSchema schema = realm.getSchema();
                 schema.createClass("FieldOrder")
-                        .addInt("field2")
-                        .addBoolean("field1");
+                        .addIntField("field2")
+                        .addBooleanField("field1");
             }
         };
 
@@ -132,9 +129,9 @@
             public void migrate(DynamicRealm realm, long oldVersion, long newVersion) {
                 RealmSchema schema = realm.getSchema();
                 schema.createClass("AnnotationTypes")
-                        .addLong("id", EnumSet.of(RealmModifier.PRIMARY_KEY))
-                        .addString("indexString") // Forget to set @Index
-                        .addString("notIndexString");
+                        .addLongField("id", EnumSet.of(RealmModifier.PRIMARY_KEY))
+                        .addStringField("indexString") // Forget to set @Index
+                        .addStringField("notIndexString");
             }
         };
 
@@ -167,9 +164,9 @@
             public void migrate(DynamicRealm realm, long oldVersion, long newVersion) {
                 RealmSchema schema = realm.getSchema();
                 schema.createClass("AnnotationTypes")
-                        .addLong("id") // Forget to set @PrimaryKey
-                        .addString("indexString", EnumSet.of(RealmModifier.INDEXED))
-                        .addString("notIndexString");
+                        .addLongField("id") // Forget to set @PrimaryKey
+                        .addStringField("indexString", EnumSet.of(RealmModifier.INDEXED))
+                        .addStringField("notIndexString");
             }
         };
 
@@ -183,18 +180,13 @@
             realm = Realm.getInstance(realmConfig);
             fail();
         } catch (RealmMigrationNeededException e) {
-<<<<<<< HEAD
-            if (!e.getMessage().equals("Primary key not defined for field 'id'")) {
+            if (!e.getMessage().equals("Primary key not defined for field 'id' in existing Realm file. Add @PrimaryKey.")) {
                 fail(e.toString());
             }
         } finally {
             if (realm != null) {
                 realm.close();
                 Realm.deleteRealm(realmConfig);
-=======
-            if (!e.getMessage().equals("Primary key not defined for field 'id' in existing Realm file. Add @PrimaryKey.")) {
-                fail(e.getMessage());
->>>>>>> 772e2e4c
             }
         }
     }
@@ -208,7 +200,7 @@
 
             RealmMigration migration = new RealmMigration() {
                 @Override
-                public long execute(Realm realm, long version) {
+                public void migrate(DynamicRealm realm, long oldVersion, long newVersion) {
                     Table table = realm.getTable(clazz);
                     long columnIndex = table.getColumnIndex("id");
                     table.addSearchIndex(columnIndex);
@@ -217,7 +209,6 @@
                         table.convertColumnToNullable(columnIndex);
                     }
                     didMigrate[0] = true;
-                    return 42;
                 }
             };
             RealmConfiguration realmConfig = new RealmConfiguration.Builder(getContext())
@@ -246,27 +237,12 @@
 
         RealmMigration migration = new RealmMigration() {
             @Override
-<<<<<<< HEAD
             public void migrate(DynamicRealm realm, long oldVersion, long newVersion) {
                 RealmSchema schema = realm.getSchema();
                 schema.createClass("AnnotationTypes")
-                        .addLong("id", EnumSet.of(RealmModifier.PRIMARY_KEY, RealmModifier.INDEXED))
-                        .addString("indexString", EnumSet.of(RealmModifier.INDEXED))
-                        .addString("notIndexString");
-=======
-            public long execute(Realm realm, long version) {
-                Table table = realm.getTable(AnnotationTypes.class);
-                if (table.getColumnCount() == 0) {
-                    long columnIndex = table.addColumn(RealmFieldType.INTEGER, "id");
-                    table.setPrimaryKey("id");
-                    // Primary key will be indexed automatically
-                    table.addSearchIndex(columnIndex);
-                    columnIndex = table.addColumn(RealmFieldType.STRING, "indexString", Table.NULLABLE);
-                    table.addSearchIndex(columnIndex);
-                    table.addColumn(RealmFieldType.STRING, "notIndexString", Table.NULLABLE);
-                }
-                return 1;
->>>>>>> 772e2e4c
+                        .addLongField("id", EnumSet.of(RealmModifier.PRIMARY_KEY))
+                        .addStringField("indexString", EnumSet.of(RealmModifier.INDEXED))
+                        .addStringField("notIndexString");
             }
         };
 
@@ -294,10 +270,10 @@
             public void migrate(DynamicRealm realm, long oldVersion, long newVersion) {
                 RealmSchema schema = realm.getSchema();
                 schema.createClass("AnnotationTypes")
-                        .addInt("id", EnumSet.of(RealmModifier.PRIMARY_KEY))
+                        .addIntField("id", EnumSet.of(RealmModifier.PRIMARY_KEY))
                         .removeIndex("id")
-                        .addString("indexString", EnumSet.of(RealmModifier.INDEXED))
-                        .addString("notIndexString");
+                        .addStringField("indexString", EnumSet.of(RealmModifier.INDEXED))
+                        .addStringField("notIndexString");
             }
         };
         RealmConfiguration realmConfig = new RealmConfiguration.Builder(getContext())
@@ -345,9 +321,8 @@
         TestHelper.copyRealmFromAssets(getContext(), "default-before-migration.realm", Realm.DEFAULT_REALM_NAME);
         RealmMigration realmMigration = new RealmMigration() {
             @Override
-            public long execute(Realm realm, long version) {
+            public void migrate(DynamicRealm realm, long oldVersion, long newVersion) {
                 // intentionally left empty
-                return 0;
             }
         };
 
@@ -373,10 +348,9 @@
         TestHelper.copyRealmFromAssets(getContext(), "default-before-migration.realm", Realm.DEFAULT_REALM_NAME);
         RealmMigration migration = new RealmMigration() {
             @Override
-            public long execute(Realm realm, long version) {
+            public void migrate(DynamicRealm realm, long oldVersion, long newVersion) {
                 Table table = realm.getTable(StringOnly.class);
                 table.convertColumnToNullable(table.getColumnIndex("chars"));
-                return 1;
             }
         };
 
@@ -425,8 +399,8 @@
         for (final String field : notNullableFields) {
             final RealmMigration migration = new RealmMigration() {
                 @Override
-                public long execute(Realm realm, long version) {
-                    if (version == -1) { // -1 == UNVERSIONED i.e., not initialized
+                public void migrate(DynamicRealm realm, long oldVersion, long newVersion) {
+                    if (oldVersion == -1) { // -1 == UNVERSIONED i.e., not initialized
                         // No @Required for not nullable field
                         TestHelper.initNullTypesTableExcludes(realm, field);
                         Table table = realm.getTable(NullTypes.class);
@@ -455,7 +429,6 @@
                         }
                         // 11 Object skipped
                     }
-                    return 1;
                 }
             };
 
@@ -488,8 +461,8 @@
         for (final String field : notNullableFields) {
             final RealmMigration migration = new RealmMigration() {
                 @Override
-                public long execute(Realm realm, long version) {
-                    if (version == -1) {  // -1 == UNVERSIONED i.e., not been initialized
+                public void migrate(DynamicRealm realm, long oldVersion, long newVersion) {
+                    if (oldVersion == -1) {  // -1 == UNVERSIONED i.e., not been initialized
                         // No @Required for not nullable field
                         TestHelper.initNullTypesTableExcludes(realm, field);
                         Table table = realm.getTable(NullTypes.class);
@@ -518,7 +491,6 @@
                         }
                         // 11 Object skipped
                     }
-                    return 1;
                 }
             };
 
@@ -558,12 +530,15 @@
             // no-one else is working on the Realm.
             Realm.migrateRealm(config, new RealmMigration() {
                 @Override
-                public long execute(Realm realm, long version) {
-                    return 0;
+                public void migrate(DynamicRealm realm, long oldVersion, long newVersion) {
+                    // Do nothing
                 }
             });
             fail();
         } catch (IllegalStateException ignored) {
         }
     }
+
+    // TODO Add unit tests for default nullability
+    // TODO Add unit tests for default Indexing for Primary keys
 }