--- conflicted
+++ resolved
@@ -611,7 +611,6 @@
         assertEquals(1, resultList.size());
     }
 
-<<<<<<< HEAD
     public void testRealmQueryContainsAndCaseSensitive() {
         RealmResults<AllTypes> resultList = testRealm.where(AllTypes.class)
                 .beginGroup().contains("columnString", "DaTa 0", RealmQuery.CASE_INSENSITIVE)
@@ -655,8 +654,6 @@
         assertEquals(0, resultList.size());
     }
 
-=======
->>>>>>> b3c15ca2
     public void testQueryWithNonExistingField() {
         try {
             testRealm.where(AllTypes.class).equalTo("NotAField", 13).findAll();
@@ -674,11 +671,7 @@
         realm1.commitTransaction();
         realm1.close();
 
-<<<<<<< HEAD
-        File file = new File(getContext().getFilesDir() + "/" + fileName);
-=======
         File file = new File(getContext().getFilesDir(), fileName);
->>>>>>> b3c15ca2
         assertTrue(language, file.exists());
 
         Realm realm2 = Realm.getInstance(getContext(), fileName);
