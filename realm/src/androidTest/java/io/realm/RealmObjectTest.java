/*
 * Copyright 2014 Realm Inc.
 *
 * Licensed under the Apache License, Version 2.0 (the "License");
 * you may not use this file except in compliance with the License.
 * You may obtain a copy of the License at
 *
 * http://www.apache.org/licenses/LICENSE-2.0
 *
 * Unless required by applicable law or agreed to in writing, software
 * distributed under the License is distributed on an "AS IS" BASIS,
 * WITHOUT WARRANTIES OR CONDITIONS OF ANY KIND, either express or implied.
 * See the License for the specific language governing permissions and
 * limitations under the License.
 */

package io.realm;

import android.test.AndroidTestCase;

import java.util.Calendar;
import java.util.Date;
import java.util.HashSet;
import java.util.Set;
import java.util.concurrent.Callable;
import java.util.concurrent.ExecutionException;
import java.util.concurrent.ExecutorService;
import java.util.concurrent.Executors;
import java.util.concurrent.Future;

import io.realm.entities.AllTypes;
<<<<<<< HEAD
import io.realm.entities.CyclicType;
=======
import io.realm.entities.AnnotationNameConventions;
>>>>>>> f6a0472b
import io.realm.entities.Dog;
import io.realm.internal.Row;


public class RealmObjectTest extends AndroidTestCase {

    protected Realm testRealm;

    private int TEST_SIZE = 5;

    @Override
    protected void setUp() throws Exception {
        Realm.deleteRealmFile(getContext());
        testRealm = Realm.getInstance(getContext());
    }

    // test io.testRealm.RealmObject Api

    // Row realmGetRow()
    public void testRealmGetRowReturnsValidRow() {

        testRealm.beginTransaction();
        RealmObject realmObject = testRealm.createObject(AllTypes.class);

        Row row = realmObject.row;

        testRealm.commitTransaction();
        assertNotNull("RealmObject.realmGetRow returns zero ", row);
        assertEquals(8, row.getColumnCount());
    }

    public void testStringEncoding() {
        String[] strings = {"ABCD", "ÆØÅ", "Ö∫Ë", "ΠΑΟΚ", "Здравей"};

        testRealm.beginTransaction();
        testRealm.clear(AllTypes.class);

        for (String str : strings) {
            AllTypes obj1 = testRealm.createObject(AllTypes.class);
            obj1.setColumnString(str);
        }
        testRealm.commitTransaction();

        RealmResults<AllTypes> objects = testRealm.allObjects(AllTypes.class);
        assertEquals(strings.length, objects.size());
        int i = 0;
        for (AllTypes obj : objects) {
            String s = obj.getColumnString();
            assertEquals(strings[i], s);
            i++;
        }
    }

    // removing original object and see if has been removed
    public void testRemoveFromRealm() {
        Realm realm = Realm.getInstance(getContext());
        realm.beginTransaction();
        Dog rex = realm.createObject(Dog.class);
        rex.setName("Rex");
        Dog fido = realm.createObject(Dog.class);
        fido.setName("Fido");
        realm.commitTransaction();

        RealmResults<Dog> allDogsBefore = realm.where(Dog.class).equalTo("name", "Rex").findAll();
        assertEquals(1, allDogsBefore.size());

        realm.beginTransaction();
        rex.removeFromRealm();
        realm.commitTransaction();

        RealmResults<Dog> allDogsAfter = realm.where(Dog.class).equalTo("name", "Rex").findAll();
        assertEquals(0  , allDogsAfter.size());

        fido.getName();
        try {
            rex.getName();
            fail();
        } catch (IllegalStateException ignored) {}

        // deleting rex twice should fail
        realm.beginTransaction();
        try {
            rex.removeFromRealm();      
            fail();
        } catch (IllegalStateException ignored) {}
        realm.commitTransaction();
    }

    // query for an object, remove it and see it has been removed from realm
    public void testRemoveResultFromRealm() {
        Realm realm = Realm.getInstance(getContext());
        realm.beginTransaction();
        realm.clear(Dog.class);
        Dog dogToAdd = realm.createObject(Dog.class);
        dogToAdd.setName("Rex");
        realm.commitTransaction();

        assertEquals(1, realm.allObjects(Dog.class).size());

        Dog dogToRemove = realm.where(Dog.class).findFirst();
        assertNotNull(dogToRemove);
        realm.beginTransaction();
        dogToRemove.removeFromRealm();
        realm.commitTransaction();

        assertEquals(0, realm.allObjects(Dog.class).size());
        try {
            dogToAdd.getName();
            fail();
        }
        catch (IllegalStateException ignored) {}
        try {
            dogToRemove.getName();
            fail();
        }
        catch (IllegalStateException ignored) {}
    }

    public void removeOneByOne(boolean atFirst) {
        Set<Long> ages = new HashSet<Long>();
        testRealm.beginTransaction();
        testRealm.clear(Dog.class);
        for (int i = 0; i < TEST_SIZE; i++) {
            Dog dog = testRealm.createObject(Dog.class);
            dog.setAge(i);
            ages.add(new Long(i));
        }
        testRealm.commitTransaction();

        assertEquals(TEST_SIZE, testRealm.allObjects(Dog.class).size());

        RealmResults<Dog> dogs = testRealm.allObjects(Dog.class);
        for (int i = 0; i < TEST_SIZE; i++) {
            testRealm.beginTransaction();
            Dog dogToRemove;
            if (atFirst) {
                dogToRemove = dogs.first();
            } else {
                dogToRemove = dogs.last();
            }
            ages.remove(new Long(dogToRemove.getAge()));
            dogToRemove.removeFromRealm();

            // object is no longer valid
            try {
                dogToRemove.getAge();
                fail();
            }
            catch (IllegalStateException ignored) {}

            testRealm.commitTransaction();

            // and removed from realm and remaining objects are place correctly
            RealmResults<Dog> remainingDogs = testRealm.allObjects(Dog.class);
            assertEquals(TEST_SIZE - i - 1, remainingDogs.size());
            for (Dog dog : remainingDogs) {
                assertTrue(ages.contains(new Long(dog.getAge())));
            }
        }
    }

    public void testRemoveFromRealmAtPosition() {
        boolean REMOVE_FIRST = true;
        boolean REMOVE_LAST = false;
        removeOneByOne(REMOVE_FIRST);
        removeOneByOne(REMOVE_LAST);
    }

    public boolean methodWrongThread(final boolean callGetter) throws ExecutionException, InterruptedException {
        Realm realm = Realm.getInstance(getContext());
        realm.beginTransaction();
        realm.createObject(AllTypes.class);
        realm.commitTransaction();
        final AllTypes allTypes = realm.where(AllTypes.class).findFirst();
        ExecutorService executorService = Executors.newSingleThreadExecutor();
        Future<Boolean> future = executorService.submit(new Callable<Boolean>() {
            @Override
            public Boolean call() throws Exception {
                try {
                    if (callGetter) {
                        allTypes.getColumnFloat();
                    } else {
                        allTypes.setColumnFloat(1.0f);
                    }
                    return false;
                } catch (IllegalStateException ignored) {
                    return true;
                }
            }
        });

        return future.get();
    }

    public void testGetSetWrongThread() throws ExecutionException, InterruptedException {
        assertTrue(methodWrongThread(true));
        assertTrue(methodWrongThread(false));
    }

<<<<<<< HEAD
    public void testEquals() {
        testRealm.beginTransaction();
        CyclicType ct = testRealm.createObject(CyclicType.class);
        ct.setName("Foo");
        testRealm.commitTransaction();

        CyclicType ct1 = testRealm.where(CyclicType.class).findFirst();
        CyclicType ct2 = testRealm.where(CyclicType.class).findFirst();

        assertTrue(ct1.equals(ct1));
        assertTrue(ct2.equals(ct2));
    }

    public void testEquals_afterModification() {
        testRealm.beginTransaction();
        CyclicType ct = testRealm.createObject(CyclicType.class);
        ct.setName("Foo");
        testRealm.commitTransaction();

        CyclicType ct1 = testRealm.where(CyclicType.class).findFirst();
        CyclicType ct2 = testRealm.where(CyclicType.class).findFirst();

        testRealm.beginTransaction();
        ct1.setName("Baz");
        testRealm.commitTransaction();

        assertTrue(ct1.equals(ct1));
        assertTrue(ct2.equals(ct2));
    }

    public void testEquals_standAlone() {
        testRealm.beginTransaction();
        CyclicType ct1 = testRealm.createObject(CyclicType.class);
        ct1.setName("Foo");
        testRealm.commitTransaction();

        CyclicType ct2 = new CyclicType();
        ct2.setName("Bar");

        assertFalse(ct1.equals(ct2));
        assertFalse(ct2.equals(ct1));
    }

    public void testCyclicEquals() {
        Realm realm = Realm.getInstance(getContext());
        realm.beginTransaction();
        realm.clear(CyclicType.class);
        CyclicType foo = realm.createObject(CyclicType.class);
        foo.setName("Foo");
        CyclicType bar = realm.createObject(CyclicType.class);
        bar.setName("Bar");

        // Setup cycle on normal object references
        foo.setObject(bar);
        bar.setObject(foo);

        realm.commitTransaction();

        assertEquals(foo, realm.where(CyclicType.class).equalTo("name", "Foo").findFirst());
    }

    public void testCyclicToString() {
        testRealm.beginTransaction();
        testRealm.clear(CyclicType.class);
        CyclicType foo = testRealm.createObject(CyclicType.class);
        foo.setName("Foo");
        CyclicType bar = testRealm.createObject(CyclicType.class);
        bar.setName("Bar");

        // Setup cycle on normal object references
        foo.setObject(bar);
        bar.setObject(foo);

        testRealm.commitTransaction();

        String expected = "CyclicType = [{name:Foo},{object:CyclicType@1},{objects:CyclicType@[]}]";
        assertEquals(expected, foo.toString());
    }

    public void testCyclicHashCode() {
        testRealm.beginTransaction();
        testRealm.clear(CyclicType.class);
        CyclicType foo = testRealm.createObject(CyclicType.class);
        foo.setName("Foo");
        CyclicType bar = testRealm.createObject(CyclicType.class);
        bar.setName("Bar");

        // Setup cycle on normal object references
        foo.setObject(bar);
        bar.setObject(foo);

        testRealm.commitTransaction();

        assertEquals(1344723738, foo.hashCode());
=======
    public void testDateType() {
        long testDatesNotValid[] = {Long.MIN_VALUE, Long.MAX_VALUE};
        long testDatesValid[] = {-1000, 0, 1000};
        long testDatesLoosePrecision[] = {1, 1001};

        // test valid dates
        testRealm.beginTransaction();
        testRealm.clear(AllTypes.class);
        for (long value : testDatesValid) {
            AllTypes allTypes = testRealm.createObject(AllTypes.class);
            allTypes.setColumnDate(new Date(value));
        }
        testRealm.commitTransaction();

        int i = 0;
        for (AllTypes allTypes : testRealm.allObjects(AllTypes.class)) {
            assertEquals("Item " + i, new Date(testDatesValid[i]), allTypes.getColumnDate());
            i++;
        }

        // test valid dates but with precision lost
        testRealm.beginTransaction();
        testRealm.clear(AllTypes.class);
        for (long value : testDatesLoosePrecision) {
            AllTypes allTypes = testRealm.createObject(AllTypes.class);
            allTypes.setColumnDate(new Date(value));
        }
        testRealm.commitTransaction();

        i = 0;
        for (AllTypes allTypes : testRealm.allObjects(AllTypes.class)) {
            assertFalse("Item " + i, new Date(testDatesLoosePrecision[i]) == allTypes.getColumnDate());
            assertEquals("Item " + i, new Date(1000*(testDatesLoosePrecision[i]/1000)), allTypes.getColumnDate());
            i++;
        }

        // test invalid dates
        for (long value : testDatesNotValid) {
            try {
                testRealm.beginTransaction();
                testRealm.clear(AllTypes.class);
                AllTypes allTypes = testRealm.createObject(AllTypes.class);
                allTypes.setColumnDate(new Date(value));
                testRealm.commitTransaction();
                fail();
            } catch (IllegalArgumentException ignored) { testRealm.cancelTransaction(); }
        }
    }

    private void addDate(int year, int month, int dayOfMonth) {
        Calendar cal = Calendar.getInstance();
        cal.set(Calendar.YEAR, year);
        cal.set(Calendar.MONTH, month);
        cal.set(Calendar.DAY_OF_MONTH, dayOfMonth);

        // Create the Date object
        Date date = cal.getTime();

        testRealm.beginTransaction();
        testRealm.clear(AllTypes.class);
        AllTypes allTypes = testRealm.createObject(AllTypes.class);
        allTypes.setColumnDate(date);
        testRealm.commitTransaction();

        AllTypes object = testRealm.allObjects(AllTypes.class).first();
        assertEquals(1000*(date.getTime()/1000), 1000*(object.getColumnDate().getTime()/1000)); // Realm does not support millisec precision
    }

    public void testDate() {
        // Too old
        for (int i = 0; i < 2; i++) {
            try {
                addDate(1900 + i, 1, 1);
                fail();
            } catch (IllegalArgumentException ignored) {
                testRealm.cancelTransaction();
            }
        }

        // Fine
        for (int i = 2; i < 10; i++) {
            addDate(1900 + i, 1, 1);
        }

        // Too far in the future
        for (int i = 0; i < 2; i++) {
            try {
                addDate(2038 + i, 1, 20);
                fail();
            } catch (IllegalArgumentException ignored) {
                testRealm.cancelTransaction();
            }
        }
    }

    // Annotation processor honors common naming conventions
    // We check if setters and getters are generated and working
    public void testNamingConvention() {
        Realm realm = Realm.getInstance(getContext());
        realm.beginTransaction();
        realm.clear(AnnotationNameConventions.class);
        AnnotationNameConventions anc1 = realm.createObject(AnnotationNameConventions.class);
        anc1.setHasObject(true);
        anc1.setId_object(1);
        anc1.setmObject(2);
        anc1.setObject_id(3);
        anc1.setObject(true);
        realm.commitTransaction();

        AnnotationNameConventions anc2 = realm.allObjects(AnnotationNameConventions.class).first();
        assertTrue(anc2.isHasObject());
        assertEquals(1, anc2.getId_object());
        assertEquals(2, anc2.getmObject());
        assertEquals(3, anc2.getObject_id());
        assertTrue(anc2.isObject());
>>>>>>> f6a0472b
    }
}<|MERGE_RESOLUTION|>--- conflicted
+++ resolved
@@ -29,11 +29,8 @@
 import java.util.concurrent.Future;
 
 import io.realm.entities.AllTypes;
-<<<<<<< HEAD
 import io.realm.entities.CyclicType;
-=======
 import io.realm.entities.AnnotationNameConventions;
->>>>>>> f6a0472b
 import io.realm.entities.Dog;
 import io.realm.internal.Row;
 
@@ -233,7 +230,6 @@
         assertTrue(methodWrongThread(false));
     }
 
-<<<<<<< HEAD
     public void testEquals() {
         testRealm.beginTransaction();
         CyclicType ct = testRealm.createObject(CyclicType.class);
@@ -328,7 +324,7 @@
         testRealm.commitTransaction();
 
         assertEquals(1344723738, foo.hashCode());
-=======
+    }
     public void testDateType() {
         long testDatesNotValid[] = {Long.MIN_VALUE, Long.MAX_VALUE};
         long testDatesValid[] = {-1000, 0, 1000};
@@ -444,6 +440,5 @@
         assertEquals(2, anc2.getmObject());
         assertEquals(3, anc2.getObject_id());
         assertTrue(anc2.isObject());
->>>>>>> f6a0472b
     }
 }