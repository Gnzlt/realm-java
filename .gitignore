--- conflicted
+++ resolved
@@ -1,89 +1,87 @@
-*~
-*.bat
-*.orig
-tightdb_jni??d*.dll
-tightdb_jni*.exp
-
-/examples/*/*/generated/*
-/examples/*/generated/*
-/examples/*/generated-sources/*
-/examples/*/lib
-
-*.tightdb
-.metadata/*
-
-*.sdf
-*.opensdf
-*.ipch
-/bin
-
-.classpath
-.project
-.factorypath
-target
-
-*/.classpath
-*/.project
-*/.factorypath
-
-#ignore thumbnails created by windows
-Thumbs.db
-#Ignore files build by Visual Studio
-*.obj
-*.exe
-*.pdb
-*.user
-*.aps
-*.pch
-*.vspscc
-*_i.c
-*_p.c
-*.ncb
-*.suo
-*.tlb
-*.tlh
-*.bak
-*.cache
-*.ilk
-*.log
-[Bb]in
-[Dd]ebug*/
-*.lib
-*.sbr
-obj/
-[Rr]elease*/
-_ReSharper*/
-[Tt]est[Rr]esult*
-*/target
-.settings/*
-*/.settings/*
-*/test-output
-
-# ref-doc
-/doc/ref/html
-
-# sh build.sh config
-/config
-
-# sh build.sh build
-/lib
-
-# sh build.sh test
-/test_output
-
-.DS_Store
-.idea
-*.iml
-
-*.lock
-
-tightdb-java-test/testng.xml
-
-<<<<<<< HEAD
-doc/ref/examples/fromServlet
-=======
-# debian packaging
-/debian/tightdb-java
-/debian/tightdb-java-dev
-/debian/.mh
->>>>>>> 45561d95
+*~
+*.bat
+*.orig
+tightdb_jni??d*.dll
+tightdb_jni*.exp
+
+/examples/*/*/generated/*
+/examples/*/generated/*
+/examples/*/generated-sources/*
+/examples/*/lib
+
+*.tightdb
+.metadata/*
+
+*.sdf
+*.opensdf
+*.ipch
+/bin
+
+.classpath
+.project
+.factorypath
+target
+
+*/.classpath
+*/.project
+*/.factorypath
+
+#ignore thumbnails created by windows
+Thumbs.db
+#Ignore files build by Visual Studio
+*.obj
+*.exe
+*.pdb
+*.user
+*.aps
+*.pch
+*.vspscc
+*_i.c
+*_p.c
+*.ncb
+*.suo
+*.tlb
+*.tlh
+*.bak
+*.cache
+*.ilk
+*.log
+[Bb]in
+[Dd]ebug*/
+*.lib
+*.sbr
+obj/
+[Rr]elease*/
+_ReSharper*/
+[Tt]est[Rr]esult*
+*/target
+.settings/*
+*/.settings/*
+*/test-output
+
+# ref-doc
+/doc/ref/html
+
+# sh build.sh config
+/config
+
+# sh build.sh build
+/lib
+
+# sh build.sh test
+/test_output
+
+.DS_Store
+.idea
+*.iml
+
+*.lock
+
+tightdb-java-test/testng.xml
+
+doc/ref/examples/fromServlet
+
+# debian packaging
+/debian/tightdb-java
+/debian/tightdb-java-dev
+/debian/.mh