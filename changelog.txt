0.73.0 (??)
  * Fixed a bug not allowing queries with more than 1024 conditions
  * Rewritten the notification system. The API did not change but it's not much more reliable
  * Added support for switching auto-refresh on and off (Realm.setAutoRefresh)
<<<<<<< HEAD
  * Added RealmBaseAdapter
=======
  * Added deleteFromRealm() method to RealmObject
>>>>>>> 43d1f065

0.72.0 (27 Oct 2014)
  * Extended sorting support to more types: boolean, byte, short, int, long, float, double, Date, and String
    fields are now supported
  * Better support for Java 7 and 8 in the annotations processor
  * Better support for the Eclipse annotations processor
  * Added Eclipse support to the distribution folder
  * Added Realm.cancelTransaction() to cancel/abort/rollback a write transaction
  * Faster implementation of RealmQuery.findFirst()
  * Upgraded core to 0.85.1 (deep copying of strings in queries; preparation for link queries)
  * Added support for link queries in the form realm.where(Owner.class).equalTo("cat.age", 12).findAll()

0.71.0 (07 Oct 2014)
  * Simplified the release artifact to a single Jar file
  * Added support for Eclipse
  * Added support for deploying to Maven
  * Throw exception if nested write transactions are used (it's not allowed)
  * Javadoc updated
  * Fixed bug in RealmResults: https://github.com/realm/realm-java/issues/453
  * New annotation @Index to add search index to a field (currently only supporting String fields)
  * Made the annotations processor more verbose and strict
  * Adding RealmQuery.count() method
  * Added a new example about concurrency
  * Upgrading to core 0.84.0

0.70.1 (30 Sep 2014)
  * Enable unit testing for the realm project
  * Fixed handling of camel-cased field names

0.70.0 (29 Sep 2014)
  * This is the first public beta release<|MERGE_RESOLUTION|>--- conflicted
+++ resolved
@@ -2,11 +2,8 @@
   * Fixed a bug not allowing queries with more than 1024 conditions
   * Rewritten the notification system. The API did not change but it's not much more reliable
   * Added support for switching auto-refresh on and off (Realm.setAutoRefresh)
-<<<<<<< HEAD
   * Added RealmBaseAdapter
-=======
   * Added deleteFromRealm() method to RealmObject
->>>>>>> 43d1f065
 
 0.72.0 (27 Oct 2014)
   * Extended sorting support to more types: boolean, byte, short, int, long, float, double, Date, and String
