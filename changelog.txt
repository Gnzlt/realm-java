<<<<<<< HEAD
0.72.0 (??)
  * Extending sorting to more types: boolean, short, int, long, float, double, Date,
    and String fields are now supported
  * Support for directly adding data to Realm using Json.
=======
0.74.0 (??)
  * Adding case sensitive versions of string comparison operators equalTo and notEqualTo


0.73.1 (05 Nov 2014)
  * Fixed a bug that would send infinite notifications in some instances

0.73.0 (04 Nov 2014)
  * Fixed a bug not allowing queries with more than 1024 conditions
  * Rewritten the notification system. The API did not change but it's now much more reliable
  * Added support for switching auto-refresh on and off (Realm.setAutoRefresh)
  * Added RealmBaseAdapter and an example using it
  * Added deleteFromRealm() method to RealmObject

0.72.0 (27 Oct 2014)
  * Extended sorting support to more types: boolean, byte, short, int, long, float, double, Date, and String
    fields are now supported
  * Better support for Java 7 and 8 in the annotations processor
  * Better support for the Eclipse annotations processor
  * Added Eclipse support to the distribution folder
  * Added Realm.cancelTransaction() to cancel/abort/rollback a write transaction
  * Faster implementation of RealmQuery.findFirst()
  * Upgraded core to 0.85.1 (deep copying of strings in queries; preparation for link queries)
  * Added support for link queries in the form realm.where(Owner.class).equalTo("cat.age", 12).findAll()
>>>>>>> c08ac4e4

0.71.0 (07 Oct 2014)
  * Simplified the release artifact to a single Jar file
  * Added support for Eclipse
  * Added support for deploying to Maven
  * Throw exception if nested write transactions are used (it's not allowed)
  * Javadoc updated
  * Fixed bug in RealmResults: https://github.com/realm/realm-java/issues/453
  * New annotation @Index to add search index to a field (currently only supporting String fields)
  * Made the annotations processor more verbose and strict
  * Adding RealmQuery.count() method
  * Added a new example about concurrency
  * Upgrading to core 0.84.0

0.70.1 (30 Sep 2014)
  * Enable unit testing for the realm project
  * Fixed handling of camel-cased field names

0.70.0 (29 Sep 2014)
  * This is the first public beta release<|MERGE_RESOLUTION|>--- conflicted
+++ resolved
@@ -1,9 +1,3 @@
-<<<<<<< HEAD
-0.72.0 (??)
-  * Extending sorting to more types: boolean, short, int, long, float, double, Date,
-    and String fields are now supported
-  * Support for directly adding data to Realm using Json.
-=======
 0.74.0 (??)
   * Adding case sensitive versions of string comparison operators equalTo and notEqualTo
 
@@ -28,7 +22,6 @@
   * Faster implementation of RealmQuery.findFirst()
   * Upgraded core to 0.85.1 (deep copying of strings in queries; preparation for link queries)
   * Added support for link queries in the form realm.where(Owner.class).equalTo("cat.age", 12).findAll()
->>>>>>> c08ac4e4
 
 0.71.0 (07 Oct 2014)
   * Simplified the release artifact to a single Jar file
